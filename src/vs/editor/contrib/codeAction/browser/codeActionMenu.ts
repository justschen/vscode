/*---------------------------------------------------------------------------------------------
 *  Copyright (c) Microsoft Corporation. All rights reserved.
 *  Licensed under the MIT License. See License.txt in the project root for license information.
 *--------------------------------------------------------------------------------------------*/

import * as dom from 'vs/base/browser/dom';
import { IAnchor } from 'vs/base/browser/ui/contextview/contextview';
import { IListEvent, IListMouseEvent, IListRenderer } from 'vs/base/browser/ui/list/list';
import { List } from 'vs/base/browser/ui/list/listWidget';
import { Action, IAction, Separator } from 'vs/base/common/actions';
import { canceled } from 'vs/base/common/errors';
import { ResolvedKeybinding } from 'vs/base/common/keybindings';
import { Lazy } from 'vs/base/common/lazy';
import { Disposable, dispose, MutableDisposable, IDisposable, DisposableStore } from 'vs/base/common/lifecycle';
import 'vs/css!./media/action';
import { ICodeEditor } from 'vs/editor/browser/editorBrowser';
import { EditorOption } from 'vs/editor/common/config/editorOptions';
import { IPosition, Position } from 'vs/editor/common/core/position';
import { IEditorContribution, ScrollType } from 'vs/editor/common/editorCommon';
import { CodeAction, Command } from 'vs/editor/common/languages';
import { ITextModel } from 'vs/editor/common/model';
import { ILanguageFeaturesService } from 'vs/editor/common/services/languageFeatures';
import { codeActionCommandId, CodeActionItem, CodeActionSet, fixAllCommandId, organizeImportsCommandId, refactorCommandId, sourceActionCommandId } from 'vs/editor/contrib/codeAction/browser/codeAction';
import { CodeActionAutoApply, CodeActionCommandArgs, CodeActionKind, CodeActionTrigger, CodeActionTriggerSource } from 'vs/editor/contrib/codeAction/browser/types';
import { localize } from 'vs/nls';
import { IConfigurationService } from 'vs/platform/configuration/common/configuration';
import { IContextKey, IContextKeyService, RawContextKey } from 'vs/platform/contextkey/common/contextkey';
import { IContextMenuService, IContextViewService } from 'vs/platform/contextview/browser/contextView';
import { IKeybindingService } from 'vs/platform/keybinding/common/keybinding';
import { ResolvedKeybindingItem } from 'vs/platform/keybinding/common/resolvedKeybindingItem';
import { ITelemetryService } from 'vs/platform/telemetry/common/telemetry';
import { IThemeService } from 'vs/platform/theme/common/themeService';
import 'vs/base/browser/ui/codicons/codiconStyles'; // The codicon symbol styles are defined here and must be loaded
import 'vs/editor/contrib/symbolIcons/browser/symbolIcons'; // The codicon symbol colors are defined here and must be loaded to get colors
import { Codicon } from 'vs/base/common/codicons';
import { ActionBar } from 'vs/base/browser/ui/actionbar/actionbar';

export const Context = {
	Visible: new RawContextKey<boolean>('codeActionMenuVisible', false, localize('codeActionMenuVisible', "Whether the code action list widget is visible"))
};

interface CodeActionWidgetDelegate {
	onSelectCodeAction: (action: CodeActionItem, trigger: CodeActionTrigger) => Promise<any>;
}

interface ResolveCodeActionKeybinding {
	readonly kind: CodeActionKind;
	readonly preferred: boolean;
	readonly resolvedKeybinding: ResolvedKeybinding;
}

class CodeActionAction extends Action {
	constructor(
		public readonly action: CodeAction,
		callback: () => Promise<void>,
	) {
		super(action.command ? action.command.id : action.title, stripNewlines(action.title), undefined, !action.disabled, callback);
	}
}

function stripNewlines(str: string): string {
	return str.replace(/\r\n|\r|\n/g, ' ');
}

export interface CodeActionShowOptions {
	readonly includeDisabledActions: boolean;
	readonly fromLightbulb?: boolean;
}
export interface ICodeActionMenuItem {
	action: IAction;
	isSeparator: boolean;
	isEnabled: boolean;
	isDocumentation: boolean;
	isHeader: boolean;
	headerTitle: string;
	index: number;
	disposables?: IDisposable[];
	params: ICodeActionMenuParameters;
}

export interface ICodeActionMenuParameters {
	options: CodeActionShowOptions;
	trigger: CodeActionTrigger;
	anchor: { x: number; y: number };
	menuActions: IAction[];
	codeActions: CodeActionSet;
	visible: boolean;
	showDisabled: boolean;
	menuObj: CodeActionMenu;

}

export interface ICodeMenuOptions {
	useCustomDrawn?: boolean;
	ariaLabel?: string;
	ariaDescription?: string;
	minBottomMargin?: number;
	optionsAsChildren?: boolean;
}

export interface ICodeActionMenuTemplateData {
	root: HTMLElement;
	text: HTMLElement;
	detail: HTMLElement;
	decoratorRight: HTMLElement;
	disposables: IDisposable[];
	icon: HTMLElement;
}

const TEMPLATE_ID = 'codeActionWidget';
const codeActionLineHeight = 24;
const headerLineHeight = 26;

// TODO: Take a look at user storage for this so it is preserved across windows and on reload.
let showDisabled = false;

class CodeMenuRenderer implements IListRenderer<ICodeActionMenuItem, ICodeActionMenuTemplateData> {
	constructor(
		private readonly acceptKeybindings: [string, string],
		@IKeybindingService private readonly keybindingService: IKeybindingService,
	) { }

	get templateId(): string { return TEMPLATE_ID; }

	renderTemplate(container: HTMLElement): ICodeActionMenuTemplateData {
		const data: ICodeActionMenuTemplateData = Object.create(null);
		data.disposables = [];
		data.root = container;
		data.text = document.createElement('span');

		const iconContainer = document.createElement('div');
		iconContainer.className = 'icon-container';

		data.icon = document.createElement('div');

		iconContainer.append(data.icon);
		container.append(iconContainer);
		container.append(data.text);

		return data;
	}
	renderElement(element: ICodeActionMenuItem, index: number, templateData: ICodeActionMenuTemplateData): void {
		const data: ICodeActionMenuTemplateData = templateData;

		const isSeparator = element.isSeparator;
		const isHeader = element.isHeader;

		// Renders differently based on element type.
		if (isSeparator) {
			data.root.classList.add('separator');
			data.root.style.height = '10px';
		} else if (isHeader) {
			const text = element.headerTitle;
			data.text.textContent = text;
			element.isEnabled = false;
			data.root.classList.add('group-header');
		} else {
			const text = element.action.label;
			element.isEnabled = element.action.enabled;

			if (element.action instanceof CodeActionAction) {
				const openedFromString = (element.params?.options.fromLightbulb) ? CodeActionTriggerSource.Lightbulb : element.params?.trigger.triggerAction;


				// Check documentation type
				element.isDocumentation = element.action.action.kind === CodeActionMenu.documentationID;

				if (element.isDocumentation) {
					element.isEnabled = false;
					data.root.classList.add('documentation');

					const container = data.root;

					const actionbarContainer = dom.append(container, dom.$('.codeActionWidget-action-bar'));

					const reRenderAction = showDisabled ?
						<IAction>{
							id: 'hideMoreCodeActions',
							label: localize('hideMoreCodeActions', 'Hide Disabled'),
							enabled: true,
							run: () => CodeActionMenu.toggleDisabledOptions(element.params)
						} :
						<IAction>{
							id: 'showMoreCodeActions',
							label: localize('showMoreCodeActions', 'Show Disabled'),
							enabled: true,
							run: () => CodeActionMenu.toggleDisabledOptions(element.params)
						};

					const actionbar = new ActionBar(actionbarContainer);
<<<<<<< HEAD
					data.disposables.push(actionbar);

					if (openedFromString === CodeActionTriggerSource.Refactor && (element.params.codeActions.validActions.length > 0 || element.params.codeActions.allActions.length === element.params.codeActions.validActions.length)) {
=======
					if (openedFromString === CodeActionTriggerSource.Refactor && (element.params.codeActions.validActions.length > 0 || element.params.codeActions.allActions.length - element.params.codeActions.validActions.length === 0)) {
>>>>>>> b1f3adcd
						actionbar.push([element.action, reRenderAction], { icon: false, label: true });
					} else {
						actionbar.push([element.action], { icon: false, label: true });
					}
				} else {
					data.text.textContent = text;

					// Icons and Label modifaction based on group
					const group = element.action.action.kind;
					if (CodeActionKind.SurroundWith.contains(new CodeActionKind(String(group)))) {
						data.icon.className = Codicon.symbolArray.classNames;
					} else if (CodeActionKind.Extract.contains(new CodeActionKind(String(group)))) {
						data.icon.className = Codicon.wrench.classNames;
					} else if (CodeActionKind.Convert.contains(new CodeActionKind(String(group)))) {
						data.icon.className = Codicon.zap.classNames;
						data.icon.style.color = `var(--vscode-editorLightBulbAutoFix-foreground)`;
					} else if (CodeActionKind.QuickFix.contains(new CodeActionKind(String(group)))) {
						data.icon.className = Codicon.lightBulb.classNames;
						data.icon.style.color = `var(--vscode-editorLightBulb-foreground)`;
					} else {
						data.icon.className = Codicon.lightBulb.classNames;
						data.icon.style.color = `var(--vscode-editorLightBulb-foreground)`;
					}

					// Check if action has disabled reason
					if (element.action.action.disabled) {
						data.root.title = element.action.action.disabled;
					} else {
						const updateLabel = () => {
							const [accept, preview] = this.acceptKeybindings;

							data.root.title = localize({ key: 'label', comment: ['placeholders are keybindings, e.g "F2 to Apply, Shift+F2 to Preview"'] }, "{0} to Apply, {1} to Preview", this.keybindingService.lookupKeybinding(accept)?.getLabel(), this.keybindingService.lookupKeybinding(preview)?.getLabel());

						};
						updateLabel();
					}
				}
			}

		}

		if (!element.isEnabled) {
			data.root.classList.add('option-disabled');
			data.root.style.backgroundColor = 'transparent !important';
			data.icon.style.opacity = '0.4';
		} else {
			data.root.classList.remove('option-disabled');
		}
	}
	disposeTemplate(templateData: ICodeActionMenuTemplateData): void {
		templateData.disposables = dispose(templateData.disposables);
	}
}

export class CodeActionMenu extends Disposable implements IEditorContribution {
	private readonly _showingActions = this._register(new MutableDisposable<CodeActionSet>());
	private codeActionList = this._register(new MutableDisposable<List<ICodeActionMenuItem>>());
	private options: ICodeActionMenuItem[] = [];
	private _visible: boolean = false;
	private _ctxMenuWidgetVisible: IContextKey<boolean>;
	private viewItems: ICodeActionMenuItem[] = [];
	private focusedEnabledItem: number | undefined;
	private currSelectedItem: number | undefined;
	private hasSeparator: boolean = false;
	private block?: HTMLElement;
	private pointerBlock?: HTMLElement;

	public static readonly documentationID: string = '_documentation';

	public static readonly ID: string = 'editor.contrib.codeActionMenu';

	public static get(editor: ICodeEditor): CodeActionMenu | null {
		return editor.getContribution<CodeActionMenu>(CodeActionMenu.ID);
	}

	private readonly _keybindingResolver: CodeActionKeybindingResolver;
	private listRenderer: CodeMenuRenderer;

	constructor(
		private readonly _editor: ICodeEditor,
		private readonly _delegate: CodeActionWidgetDelegate,
		@IContextMenuService private readonly _contextMenuService: IContextMenuService,
		@IKeybindingService keybindingService: IKeybindingService,
		@ILanguageFeaturesService private readonly _languageFeaturesService: ILanguageFeaturesService,
		@ITelemetryService private readonly _telemetryService: ITelemetryService,
		@IThemeService _themeService: IThemeService,
		@IConfigurationService private readonly _configurationService: IConfigurationService,
		@IContextViewService private readonly _contextViewService: IContextViewService,
		@IContextKeyService private readonly _contextKeyService: IContextKeyService,
	) {
		super();

		this._keybindingResolver = new CodeActionKeybindingResolver({
			getKeybindings: () => keybindingService.getKeybindings()
		});

		this._ctxMenuWidgetVisible = Context.Visible.bindTo(this._contextKeyService);
		this.listRenderer = new CodeMenuRenderer([`onEnterSelectCodeAction`, `onEnterSelectCodeActionWithPreview`], keybindingService);
	}

	get isVisible(): boolean {
		return this._visible;
	}

	/**
	 * Checks if the settings have enabled the new code action widget.
	 */
	private isCodeActionWidgetEnabled(model: ITextModel): boolean {
		return this._configurationService.getValue('editor.experimental.useCustomCodeActionMenu', {
			resource: model.uri
		});
	}

	/**
	 * Checks if the setting has disabled/enabled headers in the code action widget.
	 */
	private isCodeActionWidgetHeadersDisabled(model: ITextModel): boolean {
		return this._configurationService.getValue('editor.experimental.useCustomCodeActionMenu.toggleHeaders', {
			resource: model.uri
		});
	}

	private _onListSelection(e: IListEvent<ICodeActionMenuItem>): void {
		if (e.elements.length) {
			e.elements.forEach(element => {
				if (element.isEnabled) {
					element.action.run();
					this.hideCodeActionWidget();
				}
			});
		}
	}

	private _onListHover(e: IListMouseEvent<ICodeActionMenuItem>): void {
		if (!e.element) {
			this.currSelectedItem = undefined;
			this.codeActionList.value?.setFocus([]);
		} else {
			if (e.element?.isEnabled) {
				this.codeActionList.value?.setFocus([e.element.index]);
				this.focusedEnabledItem = this.viewItems.indexOf(e.element);
				this.currSelectedItem = e.element.index;
			} else {
				this.currSelectedItem = undefined;
				this.codeActionList.value?.setFocus([e.element.index]);
			}
		}
	}

	private _onListClick(e: IListMouseEvent<ICodeActionMenuItem>): void {
		if (e.element) {
			if (!e.element.isEnabled) {
				this.currSelectedItem = undefined;
				this.codeActionList.value?.setFocus([]);
			}
		}
	}

	/**
	 * Renders the code action widget given the provided actions.
	 */
	private renderCodeActionMenuList(element: HTMLElement, inputArray: IAction[], params: ICodeActionMenuParameters): IDisposable {
		const renderDisposables = new DisposableStore();
		const renderMenu = document.createElement('div');

		// Render invisible div to block mouse interaction in the rest of the UI
		const menuBlock = document.createElement('div');
		this.block = element.appendChild(menuBlock);
		this.block.classList.add('context-view-block');
		this.block.style.position = 'fixed';
		this.block.style.cursor = 'initial';
		this.block.style.left = '0';
		this.block.style.top = '0';
		this.block.style.width = '100%';
		this.block.style.height = '100%';
		this.block.style.zIndex = '-1';

		renderDisposables.add(dom.addDisposableListener(this.block, dom.EventType.MOUSE_DOWN, e => e.stopPropagation()));

		renderMenu.id = 'codeActionMenuWidget';
		renderMenu.classList.add('codeActionMenuWidget');

		element.appendChild(renderMenu);

		this.codeActionList.value = new List('codeActionWidget', renderMenu, {
			getHeight(element) {
				if (element.isSeparator) {
					return 10;
				} else if (element.isHeader) {
					return headerLineHeight;
				}
				return codeActionLineHeight;
			},
			getTemplateId(element) {
				return 'codeActionWidget';
			}
		}, [this.listRenderer],
			{
				keyboardSupport: false,
				accessibilityProvider: {
					getAriaLabel: element => {
						if (element.action instanceof CodeActionAction) {
							let label = element.action.label;
							if (!element.action.enabled) {
								if (element.action instanceof CodeActionAction) {
									label = localize({ key: 'customCodeActionWidget.labels', comment: ['Code action labels for accessibility.'] }, "{0}, Disabled Reason: {1}", label, element.action.action.disabled);
								}
							}
							return label;
						}
						return null;
					},
					getWidgetAriaLabel: () => localize({ key: 'customCodeActionWidget', comment: ['A Code Action Option'] }, "Code Action Widget"),
					getRole: () => 'option',
					getWidgetRole: () => 'code-action-widget'
				}
			}
		);

		const pointerBlockDiv = document.createElement('div');
		this.pointerBlock = element.appendChild(pointerBlockDiv);
		this.pointerBlock.classList.add('context-view-pointerBlock');
		this.pointerBlock.style.position = 'fixed';
		this.pointerBlock.style.cursor = 'initial';
		this.pointerBlock.style.left = '0';
		this.pointerBlock.style.top = '0';
		this.pointerBlock.style.width = '100%';
		this.pointerBlock.style.height = '100%';
		this.pointerBlock.style.zIndex = '2';

		// Removes block on click INSIDE widget or ANY mouse movement
		renderDisposables.add(dom.addDisposableListener(this.pointerBlock, dom.EventType.POINTER_MOVE, () => this.pointerBlock?.remove()));
		renderDisposables.add(dom.addDisposableListener(this.pointerBlock, dom.EventType.MOUSE_DOWN, () => this.pointerBlock?.remove()));

		renderDisposables.add(this.codeActionList.value.onMouseClick(e => this._onListClick(e)));
		renderDisposables.add(this.codeActionList.value.onMouseOver(e => this._onListHover(e)));
		renderDisposables.add(this.codeActionList.value.onDidChangeFocus(() => this.codeActionList.value?.domFocus()));
		renderDisposables.add(this.codeActionList.value.onDidChangeSelection(e => this._onListSelection(e)));
		renderDisposables.add(this._editor.onDidLayoutChange(() => this.hideCodeActionWidget()));
<<<<<<< HEAD

		// Filters and groups code actions by their group
		const menuEntries: IAction[][] = [];

		// Code Action Groups
		const quickfixGroup: IAction[] = [];
		const extractGroup: IAction[] = [];
		const convertGroup: IAction[] = [];
		const surroundGroup: IAction[] = [];
		const sourceGroup: IAction[] = [];
		const separatorGroup: IAction[] = [];
		const documentationGroup: IAction[] = [];
		const otherGroup: IAction[] = [];

		inputArray.forEach((item) => {
			if (item instanceof CodeActionAction) {
				const optionKind = item.action.kind;

				if (CodeActionKind.SurroundWith.contains(new CodeActionKind(String(optionKind)))) {
					surroundGroup.push(item);
				} else if (CodeActionKind.QuickFix.contains(new CodeActionKind(String(optionKind)))) {
					quickfixGroup.push(item);
				} else if (CodeActionKind.Extract.contains(new CodeActionKind(String(optionKind)))) {
					extractGroup.push(item);
				} else if (CodeActionKind.Convert.contains(new CodeActionKind(String(optionKind)))) {
					convertGroup.push(item);
				} else if (CodeActionKind.Source.contains(new CodeActionKind(String(optionKind)))) {
					sourceGroup.push(item);
				} else if (optionKind === CodeActionMenu.documentationID) {
					documentationGroup.push(item);
				} else {
					// Pushes all the other actions to the "Other" group
					otherGroup.push(item);
				}

			} else if (item.id === `vs.actions.separator`) {
				separatorGroup.push(item);
			}
		});
=======
>>>>>>> b1f3adcd

		const model = this._editor.getModel();
		if (!model) {
			return renderDisposables;
		}

		let numHeaders = 0;
		const totalActionEntries: (IAction | string)[] = [];

		// Checks if headers are disabled.
		if (this.isCodeActionWidgetHeadersDisabled(model)) {
			totalActionEntries.push(...inputArray);

		} else {
			// Filters and groups code actions by their group
			const menuEntries: IAction[][] = [];

			// Code Action Groups
			const quickfixGroup: IAction[] = [];
			const extractGroup: IAction[] = [];
			const convertGroup: IAction[] = [];
			const surroundGroup: IAction[] = [];
			const sourceGroup: IAction[] = [];
			const separatorGroup: IAction[] = [];
			const documentationGroup: IAction[] = [];
			const otherGroup: IAction[] = [];

			inputArray.forEach((item) => {
				if (item instanceof CodeActionAction) {
					const optionKind = item.action.kind;

					if (CodeActionKind.SurroundWith.contains(new CodeActionKind(String(optionKind)))) {
						surroundGroup.push(item);
					} else if (CodeActionKind.QuickFix.contains(new CodeActionKind(String(optionKind)))) {
						quickfixGroup.push(item);
					} else if (CodeActionKind.Extract.contains(new CodeActionKind(String(optionKind)))) {
						extractGroup.push(item);
					} else if (CodeActionKind.Convert.contains(new CodeActionKind(String(optionKind)))) {
						convertGroup.push(item);
					} else if (CodeActionKind.Source.contains(new CodeActionKind(String(optionKind)))) {
						sourceGroup.push(item);
					} else if (optionKind === CodeActionMenu.documentationID) {
						documentationGroup.push(item);
					} else {
						// Pushes all the other actions to the "Other" group
						otherGroup.push(item);
					}

				} else if (item.id === `vs.actions.separator`) {
					separatorGroup.push(item);
				}
<<<<<<< HEAD
			} else {
				// case for separator - separators are not codeActionAction typed
=======
			});

			menuEntries.push(quickfixGroup, extractGroup, convertGroup, surroundGroup, sourceGroup, otherGroup, separatorGroup, documentationGroup);

			const menuEntriesToPush = (menuID: string, entry: IAction[]) => {
				totalActionEntries.push(menuID);
>>>>>>> b1f3adcd
				totalActionEntries.push(...entry);
				numHeaders++;
			};
			// Creates flat list of all menu entries with headers as separators
			menuEntries.forEach(entry => {
				if (entry.length > 0 && entry[0] instanceof CodeActionAction) {
					const firstAction = entry[0].action.kind;
					if (CodeActionKind.SurroundWith.contains(new CodeActionKind(String(firstAction)))) {
						menuEntriesToPush(localize('codeAction.widget.id.surround', 'Surround With...'), entry);
					} else if (CodeActionKind.QuickFix.contains(new CodeActionKind(String(firstAction)))) {
						menuEntriesToPush(localize('codeAction.widget.id.quickfix', 'Quick Fix...'), entry);
					} else if (CodeActionKind.Extract.contains(new CodeActionKind(String(firstAction)))) {
						menuEntriesToPush(localize('codeAction.widget.id.extract', 'Extract...'), entry);
					} else if (CodeActionKind.Convert.contains(new CodeActionKind(String(firstAction)))) {
						menuEntriesToPush(localize('codeAction.widget.id.convert', 'Convert...'), entry);
					} else if (CodeActionKind.Source.contains(new CodeActionKind(String(firstAction)))) {
						menuEntriesToPush(localize('codeAction.widget.id.source', 'Source Action...'), entry);

					} else if (firstAction === CodeActionMenu.documentationID) {
						totalActionEntries.push(...entry);
					} else {
						// Takes and flattens all the `other` actions
						menuEntriesToPush(localize('codeAction.widget.id.more', 'More Actions...'), entry);
					}
				} else {
					// case for separator - separators are not codeActionAction typed
					totalActionEntries.push(...entry);
				}

			});

		}

		// Populating the list widget and tracking enabled options.
		totalActionEntries.forEach((item, index) => {
			if (typeof item === `string`) {
				const menuItem = <ICodeActionMenuItem>{ isEnabled: false, isSeparator: false, index, isHeader: true, headerTitle: item };
				this.options.push(menuItem);
			} else {
				const currIsSeparator = item.class === 'separator';

				if (currIsSeparator) {
					// set to true forever because there is a separator
					this.hasSeparator = true;
				}

				const menuItem = <ICodeActionMenuItem>{ action: item, isEnabled: item.enabled, isSeparator: currIsSeparator, index, params };
				if (item.enabled) {
					this.viewItems.push(menuItem);
				}
				this.options.push(menuItem);
			}
		});

		this.codeActionList.value.splice(0, this.codeActionList.value.length, this.options);

		// Updating list height, depending on how many separators and headers there are.
		const height = this.hasSeparator ? (totalActionEntries.length - 1) * codeActionLineHeight + 10 : totalActionEntries.length * codeActionLineHeight;
		const heightWithHeaders = height + numHeaders * headerLineHeight - numHeaders * codeActionLineHeight;
		renderMenu.style.height = String(heightWithHeaders) + 'px';
		this.codeActionList.value.layout(heightWithHeaders);

		// For finding width dynamically (not using resize observer)
		const arr: number[] = [];
		this.options.forEach((item, index) => {
			if (!this.codeActionList.value) {
				return;
			}
			const element = document.getElementById(this.codeActionList.value?.getElementID(index))?.getElementsByTagName('span')[0].offsetWidth;
			arr.push(Number(element));
		});

		// resize observer - can be used in the future since list widget supports dynamic height but not width
		let maxWidth = Math.max(...arr);

		// If there are no actions, the minimum width is the width of the list widget's action bar.
		if (params.trigger.triggerAction === CodeActionTriggerSource.Refactor && maxWidth < 230) {
			maxWidth = 230;
		}

		// 52 is the additional padding for the list widget (26 left, 26 right)
		renderMenu.style.width = maxWidth + 52 + 5 + 'px';
		this.codeActionList.value?.layout(heightWithHeaders, maxWidth);

		// List selection
		if (this.viewItems.length < 1 || this.viewItems.every(item => item.isDocumentation)) {
			this.currSelectedItem = undefined;
		} else {
			this.focusedEnabledItem = 0;
			this.currSelectedItem = this.viewItems[0].index;
			this.codeActionList.value.setFocus([this.currSelectedItem]);
		}

		// List Focus
		this.codeActionList.value.domFocus();
		const focusTracker = dom.trackFocus(element);
		const blurListener = focusTracker.onDidBlur(() => {
			this.hideCodeActionWidget();
		});
		renderDisposables.add(blurListener);
		renderDisposables.add(focusTracker);
		this._ctxMenuWidgetVisible.set(true);

		return renderDisposables;
	}

	/**
	 * Focuses on the previous item in the list using the list widget.
	 */
	protected focusPrevious() {
		if (typeof this.focusedEnabledItem === 'undefined') {
			this.focusedEnabledItem = this.viewItems[0].index;
		} else if (this.viewItems.length < 1) {
			return false;
		}

		const startIndex = this.focusedEnabledItem;
		let item: ICodeActionMenuItem;

		do {
			this.focusedEnabledItem = this.focusedEnabledItem - 1;
			if (this.focusedEnabledItem < 0) {
				this.focusedEnabledItem = this.viewItems.length - 1;
			}
			item = this.viewItems[this.focusedEnabledItem];
			this.codeActionList.value?.setFocus([item.index]);
			this.currSelectedItem = item.index;
		} while (this.focusedEnabledItem !== startIndex && ((!item.isEnabled) || item.action.id === Separator.ID));

		return true;
	}

	/**
	 * Focuses on the next item in the list using the list widget.
	 */
	protected focusNext() {
		if (typeof this.focusedEnabledItem === 'undefined') {
			this.focusedEnabledItem = this.viewItems.length - 1;
		} else if (this.viewItems.length < 1) {
			return false;
		}

		const startIndex = this.focusedEnabledItem;
		let item: ICodeActionMenuItem;

		do {
			this.focusedEnabledItem = (this.focusedEnabledItem + 1) % this.viewItems.length;
			item = this.viewItems[this.focusedEnabledItem];
			this.codeActionList.value?.setFocus([item.index]);
			this.currSelectedItem = item.index;
		} while (this.focusedEnabledItem !== startIndex && ((!item.isEnabled) || item.action.id === Separator.ID));

		return true;
	}

	public navigateListWithKeysUp() {
		this.focusPrevious();
	}

	public navigateListWithKeysDown() {
		this.focusNext();
	}

	public onEnterSet() {
		if (typeof this.currSelectedItem === 'number') {
			this.codeActionList.value?.setSelection([this.currSelectedItem]);
		}
	}

	override dispose() {
		super.dispose();
	}

	hideCodeActionWidget() {
		this._ctxMenuWidgetVisible.reset();
		this.options = [];
		this.viewItems = [];
		this.focusedEnabledItem = 0;
		this.currSelectedItem = undefined;
		this.hasSeparator = false;
		this._contextViewService.hideContextView();
	}

	codeActionTelemetry(openedFromString: CodeActionTriggerSource, didCancel: boolean, CodeActions: CodeActionSet) {
		type ApplyCodeActionEvent = {
			codeActionFrom: CodeActionTriggerSource;
			validCodeActions: number;
			cancelled: boolean;
		};

		type ApplyCodeEventClassification = {
			codeActionFrom: { classification: 'SystemMetaData'; purpose: 'FeatureInsight'; comment: 'The kind of action used to opened the code action.' };
			validCodeActions: { classification: 'SystemMetaData'; purpose: 'FeatureInsight'; comment: 'The total number of valid actions that are highlighted and can be used.' };
			cancelled: { classification: 'SystemMetaData'; purpose: 'FeatureInsight'; comment: 'The indicator if the menu was selected or cancelled.' };
			owner: 'mjbvz';
			comment: 'Event used to gain insights into how code actions are being triggered';
		};

		this._telemetryService.publicLog2<ApplyCodeActionEvent, ApplyCodeEventClassification>('codeAction.applyCodeAction', {
			codeActionFrom: openedFromString,
			validCodeActions: CodeActions.validActions.length,
			cancelled: didCancel,

		});
	}

	/**
	 * Helper function to create a context view item using code action `params`.
	 */
	private showContextViewHelper(params: ICodeActionMenuParameters, menuActions: IAction[]) {
		this._contextViewService.showContextView({
			getAnchor: () => params.anchor,
			render: (container: HTMLElement) => this.renderCodeActionMenuList(container, menuActions, params),
			onHide: (didCancel: boolean) => {
				const openedFromString = (params.options.fromLightbulb) ? CodeActionTriggerSource.Lightbulb : params.trigger.triggerAction;
				this.codeActionTelemetry(openedFromString, didCancel, params.codeActions);
				this._visible = false;
				this._editor.focus();
			},
		},
			this._editor.getDomNode()!, false,
		);

	}

	/**
	 * Toggles whether the disabled actions in the code action widget are visible or not.
	 */
	public static toggleDisabledOptions(params: ICodeActionMenuParameters): void {
		params.menuObj.hideCodeActionWidget();

		showDisabled = !showDisabled;

		const actionsToShow = showDisabled ? params.codeActions.allActions : params.codeActions.validActions;

		const menuActions = params.menuObj.getMenuActions(params.trigger, actionsToShow, params.codeActions.documentation);

		params.menuObj.showContextViewHelper(params, menuActions);
	}

	public async show(trigger: CodeActionTrigger, codeActions: CodeActionSet, at: IAnchor | IPosition, options: CodeActionShowOptions): Promise<void> {
		const model = this._editor.getModel();
		if (!model) {
			return;
		}

		let actionsToShow = options.includeDisabledActions ? codeActions.allActions : codeActions.validActions;

		// If there are no refactorings, we should still show the menu and only displayed disabled actions without `enable` button.
		if (trigger.triggerAction === CodeActionTriggerSource.Refactor && codeActions.validActions.length > 0) {
			actionsToShow = showDisabled ? codeActions.allActions : codeActions.validActions;
		}

		if (!actionsToShow.length) {
			this._visible = false;
			return;
		}

		if (!this._editor.getDomNode()) {
			// cancel when editor went off-dom
			this._visible = false;
			throw canceled();
		}

		this._visible = true;
		this._showingActions.value = codeActions;

		const menuActions = this.getMenuActions(trigger, actionsToShow, codeActions.documentation);

		const anchor = Position.isIPosition(at) ? this._toCoords(at) : at || { x: 0, y: 0 };

		const params = <ICodeActionMenuParameters>{ options, trigger, codeActions, anchor, menuActions, showDisabled: true, visible: this._visible, menuObj: this };
		const resolver = this._keybindingResolver.getResolver();

		const useShadowDOM = this._editor.getOption(EditorOption.useShadowDOM);


		if (this.isCodeActionWidgetEnabled(model)) {
			this.showContextViewHelper(params, menuActions);
		} else {
			this._contextMenuService.showContextMenu({
				domForShadowRoot: useShadowDOM ? this._editor.getDomNode()! : undefined,
				getAnchor: () => anchor,
				getActions: () => menuActions,
				onHide: (didCancel) => {
					const openedFromString = (options.fromLightbulb) ? CodeActionTriggerSource.Lightbulb : trigger.triggerAction;
					this.codeActionTelemetry(openedFromString, didCancel, codeActions);
					this._visible = false;
					this._editor.focus();
				},
				autoSelectFirstItem: true,
				getKeyBinding: action => action instanceof CodeActionAction ? resolver(action.action) : undefined,
			});
		}
	}

	private getMenuActions(
		trigger: CodeActionTrigger,
		actionsToShow: readonly CodeActionItem[],
		documentation: readonly Command[]
	): IAction[] {
		const toCodeActionAction = (item: CodeActionItem): CodeActionAction => new CodeActionAction(item.action, () => this._delegate.onSelectCodeAction(item, trigger));
		const result: IAction[] = actionsToShow
			.map(toCodeActionAction);

		const allDocumentation: Command[] = [...documentation];

		const model = this._editor.getModel();
		if (model && result.length) {
			for (const provider of this._languageFeaturesService.codeActionProvider.all(model)) {
				if (provider._getAdditionalMenuItems) {
					allDocumentation.push(...provider._getAdditionalMenuItems({ trigger: trigger.type, only: trigger.filter?.include?.value }, actionsToShow.map(item => item.action)));
				}
			}
		}

		if (allDocumentation.length) {
			result.push(new Separator(), ...allDocumentation.map(command => toCodeActionAction(new CodeActionItem({
				title: command.title,
				command: command,
				kind: CodeActionMenu.documentationID
			}, undefined))));
		}

		return result;
	}

	private _toCoords(position: IPosition): { x: number; y: number } {
		if (!this._editor.hasModel()) {
			return { x: 0, y: 0 };
		}
		this._editor.revealPosition(position, ScrollType.Immediate);
		this._editor.render();

		// Translate to absolute editor position
		const cursorCoords = this._editor.getScrolledVisiblePosition(position);
		const editorCoords = dom.getDomNodePagePosition(this._editor.getDomNode());
		const x = editorCoords.left + cursorCoords.left;
		const y = editorCoords.top + cursorCoords.top + cursorCoords.height;

		return { x, y };
	}
}

export class CodeActionKeybindingResolver {
	private static readonly codeActionCommands: readonly string[] = [
		refactorCommandId,
		codeActionCommandId,
		sourceActionCommandId,
		organizeImportsCommandId,
		fixAllCommandId
	];

	constructor(
		private readonly _keybindingProvider: {
			getKeybindings(): readonly ResolvedKeybindingItem[];
		},
	) { }

	public getResolver(): (action: CodeAction) => ResolvedKeybinding | undefined {
		// Lazy since we may not actually ever read the value
		const allCodeActionBindings = new Lazy<readonly ResolveCodeActionKeybinding[]>(() =>
			this._keybindingProvider.getKeybindings()
				.filter(item => CodeActionKeybindingResolver.codeActionCommands.indexOf(item.command!) >= 0)
				.filter(item => item.resolvedKeybinding)
				.map((item): ResolveCodeActionKeybinding => {
					// Special case these commands since they come built-in with VS Code and don't use 'commandArgs'
					let commandArgs = item.commandArgs;
					if (item.command === organizeImportsCommandId) {
						commandArgs = { kind: CodeActionKind.SourceOrganizeImports.value };
					} else if (item.command === fixAllCommandId) {
						commandArgs = { kind: CodeActionKind.SourceFixAll.value };
					}

					return {
						resolvedKeybinding: item.resolvedKeybinding!,
						...CodeActionCommandArgs.fromUser(commandArgs, {
							kind: CodeActionKind.None,
							apply: CodeActionAutoApply.Never
						})
					};
				}));

		return (action) => {
			if (action.kind) {
				const binding = this.bestKeybindingForCodeAction(action, allCodeActionBindings.getValue());
				return binding?.resolvedKeybinding;
			}
			return undefined;
		};
	}

	private bestKeybindingForCodeAction(
		action: CodeAction,
		candidates: readonly ResolveCodeActionKeybinding[],
	): ResolveCodeActionKeybinding | undefined {
		if (!action.kind) {
			return undefined;
		}
		const kind = new CodeActionKind(action.kind);

		return candidates
			.filter(candidate => candidate.kind.contains(kind))
			.filter(candidate => {
				if (candidate.preferred) {
					// If the candidate keybinding only applies to preferred actions, the this action must also be preferred
					return action.isPreferred;
				}
				return true;
			})
			.reduceRight((currentBest, candidate) => {
				if (!currentBest) {
					return candidate;
				}
				// Select the more specific binding
				return currentBest.kind.contains(candidate.kind) ? candidate : currentBest;
			}, undefined as ResolveCodeActionKeybinding | undefined);
	}
}<|MERGE_RESOLUTION|>--- conflicted
+++ resolved
@@ -188,13 +188,9 @@
 						};
 
 					const actionbar = new ActionBar(actionbarContainer);
-<<<<<<< HEAD
 					data.disposables.push(actionbar);
 
 					if (openedFromString === CodeActionTriggerSource.Refactor && (element.params.codeActions.validActions.length > 0 || element.params.codeActions.allActions.length === element.params.codeActions.validActions.length)) {
-=======
-					if (openedFromString === CodeActionTriggerSource.Refactor && (element.params.codeActions.validActions.length > 0 || element.params.codeActions.allActions.length - element.params.codeActions.validActions.length === 0)) {
->>>>>>> b1f3adcd
 						actionbar.push([element.action, reRenderAction], { icon: false, label: true });
 					} else {
 						actionbar.push([element.action], { icon: false, label: true });
@@ -434,48 +430,6 @@
 		renderDisposables.add(this.codeActionList.value.onDidChangeFocus(() => this.codeActionList.value?.domFocus()));
 		renderDisposables.add(this.codeActionList.value.onDidChangeSelection(e => this._onListSelection(e)));
 		renderDisposables.add(this._editor.onDidLayoutChange(() => this.hideCodeActionWidget()));
-<<<<<<< HEAD
-
-		// Filters and groups code actions by their group
-		const menuEntries: IAction[][] = [];
-
-		// Code Action Groups
-		const quickfixGroup: IAction[] = [];
-		const extractGroup: IAction[] = [];
-		const convertGroup: IAction[] = [];
-		const surroundGroup: IAction[] = [];
-		const sourceGroup: IAction[] = [];
-		const separatorGroup: IAction[] = [];
-		const documentationGroup: IAction[] = [];
-		const otherGroup: IAction[] = [];
-
-		inputArray.forEach((item) => {
-			if (item instanceof CodeActionAction) {
-				const optionKind = item.action.kind;
-
-				if (CodeActionKind.SurroundWith.contains(new CodeActionKind(String(optionKind)))) {
-					surroundGroup.push(item);
-				} else if (CodeActionKind.QuickFix.contains(new CodeActionKind(String(optionKind)))) {
-					quickfixGroup.push(item);
-				} else if (CodeActionKind.Extract.contains(new CodeActionKind(String(optionKind)))) {
-					extractGroup.push(item);
-				} else if (CodeActionKind.Convert.contains(new CodeActionKind(String(optionKind)))) {
-					convertGroup.push(item);
-				} else if (CodeActionKind.Source.contains(new CodeActionKind(String(optionKind)))) {
-					sourceGroup.push(item);
-				} else if (optionKind === CodeActionMenu.documentationID) {
-					documentationGroup.push(item);
-				} else {
-					// Pushes all the other actions to the "Other" group
-					otherGroup.push(item);
-				}
-
-			} else if (item.id === `vs.actions.separator`) {
-				separatorGroup.push(item);
-			}
-		});
-=======
->>>>>>> b1f3adcd
 
 		const model = this._editor.getModel();
 		if (!model) {
@@ -527,17 +481,12 @@
 				} else if (item.id === `vs.actions.separator`) {
 					separatorGroup.push(item);
 				}
-<<<<<<< HEAD
-			} else {
-				// case for separator - separators are not codeActionAction typed
-=======
 			});
 
 			menuEntries.push(quickfixGroup, extractGroup, convertGroup, surroundGroup, sourceGroup, otherGroup, separatorGroup, documentationGroup);
 
 			const menuEntriesToPush = (menuID: string, entry: IAction[]) => {
 				totalActionEntries.push(menuID);
->>>>>>> b1f3adcd
 				totalActionEntries.push(...entry);
 				numHeaders++;
 			};

--- conflicted
+++ resolved
@@ -133,11 +133,8 @@
 		@IQuickInputService protected quickInputService: IQuickInputService,
 		@IThemeService themeService: IThemeService,
 		@IEditorResolverService private readonly editorResolverService: IEditorResolverService,
-<<<<<<< HEAD
-=======
 		@IEditorGroupsService protected readonly editorGroupService: IEditorGroupsService,
 		@IHostService private readonly hostService: IHostService
->>>>>>> 5fcda6b8
 	) {
 		super(themeService);
 

--- conflicted
+++ resolved
@@ -260,13 +260,12 @@
 			find: true,
 			'/^find\\b.*-(delete|exec|execdir|fprint|fprintf|fls|ok|okdir)\\b/': false,
 
-<<<<<<< HEAD
 			// rg (ripgrep)
 			// - `--pre`: Executes arbitrary command as preprocessor for every file searched.
 			// - `--hostname-bin`: Executes arbitrary command to get hostname.
 			rg: true,
 			'/^rg\\b.*(--pre|--hostname-bin)\\b/': false,
-=======
+
 			// sed
 			// - `-e`/`--expression`: Add the commands in script to the set of commands to be run
 			//   while processing the input.
@@ -282,7 +281,6 @@
 			sed: true,
 			'/^sed\\b.*(-[a-zA-Z]*(e|i|f)[a-zA-Z]*|--expression|--file|--in-place)\\b/': false,
 			'/^sed\\b.*(\/e|\/w|;W)/': false,
->>>>>>> f6686c63
 
 			// sort
 			// - `-o`: Output redirection can write files (`sort -o /etc/something file`) which are

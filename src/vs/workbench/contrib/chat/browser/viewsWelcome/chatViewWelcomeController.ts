--- conflicted
+++ resolved
@@ -20,12 +20,9 @@
 import { defaultButtonStyles } from '../../../../../platform/theme/browser/defaultStyles.js';
 import { ChatAgentLocation } from '../../common/constants.js';
 import { IChatWidgetService } from '../chat.js';
-<<<<<<< HEAD
 import { ITelemetryService } from '../../../../../platform/telemetry/common/telemetry.js';
 import { IConfigurationService } from '../../../../../platform/configuration/common/configuration.js';
-=======
 import { chatViewsWelcomeRegistry, IChatViewsWelcomeDescriptor } from './chatViewsWelcome.js';
->>>>>>> 660e830f
 
 const $ = dom.$;
 
@@ -174,12 +171,8 @@
 			}
 
 			// Message
-<<<<<<< HEAD
-			const message = dom.append(this.element, $('.chat-welcome-view-message'));
-			message.classList.toggle('experimental-empty-state', expIsActive);
-=======
 			const message = dom.append(this.element, content.isExperimental ? $('.chat-welcome-experimental-view-message') : $('.chat-welcome-view-message'));
->>>>>>> 660e830f
+      message.classList.toggle('experimental-empty-state', expIsActive);
 			if (typeof content.message === 'function') {
 				dom.append(message, content.message(this._register(new DisposableStore())));
 			} else {

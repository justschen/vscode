--- conflicted
+++ resolved
@@ -440,23 +440,14 @@
 		return `${modelEntry.identifier}.${modelEntry.metadata.version}-visible:${modelEntry.metadata.isUserSelectable}`;
 	}
 
-<<<<<<< HEAD
-	toggleVendorCollapsed(vendorEntry: IVendorItemEntry): void {
-		this.selectedEntry = vendorEntry;
-		if (!this.collapsedVendors.delete(vendorEntry.vendorEntry.vendor)) {
-			this.collapsedVendors.add(vendorEntry.vendorEntry.vendor);
-=======
 	toggleCollapsed(viewModelEntry: IViewModelEntry): void {
 		const id = isGroupEntry(viewModelEntry) ? viewModelEntry.group : isVendorEntry(viewModelEntry) ? viewModelEntry.vendorEntry.vendor : undefined;
 		if (!id) {
 			return;
 		}
 		this.selectedEntry = viewModelEntry;
-		if (this.collapsedGroups.has(id)) {
-			this.collapsedGroups.delete(id);
-		} else {
+		if (!this.collapsedGroups.delete(id)) {
 			this.collapsedGroups.add(id);
->>>>>>> 80b14a0b
 		}
 		this.filter(this.searchValue);
 	}

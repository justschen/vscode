/*---------------------------------------------------------------------------------------------
 *  Copyright (c) Microsoft Corporation. All rights reserved.
 *  Licensed under the MIT License. See License.txt in the project root for license information.
 *--------------------------------------------------------------------------------------------*/

import * as dom from '../../../../base/browser/dom.js';
import { renderFormattedText } from '../../../../base/browser/formattedTextRenderer.js';
import { StandardKeyboardEvent } from '../../../../base/browser/keyboardEvent.js';
import { IActionViewItemOptions } from '../../../../base/browser/ui/actionbar/actionViewItems.js';
import { alert } from '../../../../base/browser/ui/aria/aria.js';
import { DropdownMenuActionViewItem, IDropdownMenuActionViewItemOptions } from '../../../../base/browser/ui/dropdown/dropdownActionViewItem.js';
import { getDefaultHoverDelegate } from '../../../../base/browser/ui/hover/hoverDelegateFactory.js';
import { IListElementRenderDetails, IListVirtualDelegate } from '../../../../base/browser/ui/list/list.js';
import { ITreeNode, ITreeRenderer } from '../../../../base/browser/ui/tree/tree.js';
import { IAction } from '../../../../base/common/actions.js';
import { coalesce, distinct } from '../../../../base/common/arrays.js';
import { Codicon } from '../../../../base/common/codicons.js';
import { findLast } from '../../../../base/common/arraysFind.js';
import { toErrorMessage } from '../../../../base/common/errorMessage.js';
import { canceledName } from '../../../../base/common/errors.js';
import { Emitter, Event } from '../../../../base/common/event.js';
import { FuzzyScore } from '../../../../base/common/filters.js';
import { MarkdownString } from '../../../../base/common/htmlContent.js';
import { Iterable } from '../../../../base/common/iterator.js';
import { KeyCode } from '../../../../base/common/keyCodes.js';
import { Disposable, DisposableStore, IDisposable, dispose, thenIfNotDisposed, toDisposable } from '../../../../base/common/lifecycle.js';
import { ResourceMap } from '../../../../base/common/map.js';
import { FileAccess } from '../../../../base/common/network.js';
import { clamp } from '../../../../base/common/numbers.js';
import { ThemeIcon } from '../../../../base/common/themables.js';
import { URI } from '../../../../base/common/uri.js';
import { MarkdownRenderer } from '../../../../editor/browser/widget/markdownRenderer/browser/markdownRenderer.js';
import { localize } from '../../../../nls.js';
import { IMenuEntryActionViewItemOptions, createActionViewItem } from '../../../../platform/actions/browser/menuEntryActionViewItem.js';
import { MenuWorkbenchToolBar } from '../../../../platform/actions/browser/toolbar.js';
import { MenuId, MenuItemAction } from '../../../../platform/actions/common/actions.js';
import { ICommandService } from '../../../../platform/commands/common/commands.js';
import { IConfigurationService } from '../../../../platform/configuration/common/configuration.js';
import { IContextKeyService } from '../../../../platform/contextkey/common/contextkey.js';
import { IContextMenuService } from '../../../../platform/contextview/browser/contextView.js';
import { IHoverService } from '../../../../platform/hover/browser/hover.js';
import { IInstantiationService } from '../../../../platform/instantiation/common/instantiation.js';
import { ServiceCollection } from '../../../../platform/instantiation/common/serviceCollection.js';
import { ILogService } from '../../../../platform/log/common/log.js';
import { ColorScheme } from '../../../../platform/theme/common/theme.js';
import { IThemeService } from '../../../../platform/theme/common/themeService.js';
import { IWorkbenchIssueService } from '../../issue/common/issue.js';
import { CodiconActionViewItem } from '../../notebook/browser/view/cellParts/cellActionView.js';
import { annotateSpecialMarkdownContent } from '../common/annotations.js';
import { checkModeOption } from '../common/chat.js';
import { IChatAgentMetadata } from '../common/chatAgents.js';
import { ChatContextKeys } from '../common/chatContextKeys.js';
import { IChatTextEditGroup } from '../common/chatModel.js';
import { chatSubcommandLeader } from '../common/chatParserTypes.js';
import { ChatAgentVoteDirection, ChatAgentVoteDownReason, ChatErrorLevel, IChatChangesSummary, IChatConfirmation, IChatContentReference, IChatExtensionsContent, IChatFollowup, IChatMarkdownContent, IChatPullRequestContent, IChatMultiDiffData, IChatTask, IChatTaskSerialized, IChatToolInvocation, IChatToolInvocationSerialized, IChatTreeData, IChatUndoStop, IChatElicitationRequest } from '../common/chatService.js';
import { IChatChangesSummaryPart, IChatCodeCitations, IChatErrorDetailsPart, IChatReferences, IChatRendererContent, IChatRequestViewModel, IChatResponseViewModel, IChatViewModel, isRequestVM, isResponseVM } from '../common/chatViewModel.js';
import { IChatRequestVariableEntry } from '../common/chatVariableEntries.js';
import { getNWords } from '../common/chatWordCounter.js';
import { CodeBlockModelCollection } from '../common/codeBlockModelCollection.js';
import { ChatAgentLocation, ChatConfiguration, ChatModeKind } from '../common/constants.js';
import { MarkUnhelpfulActionId } from './actions/chatTitleActions.js';
import { ChatTreeItem, IChatCodeBlockInfo, IChatFileTreeInfo, IChatListItemRendererOptions, IChatWidgetService } from './chat.js';
import { ChatAgentHover, getChatAgentHoverOptions } from './chatAgentHover.js';
import { ChatAgentCommandContentPart } from './chatContentParts/chatAgentCommandContentPart.js';
import { ChatAttachmentsContentPart } from './chatContentParts/chatAttachmentsContentPart.js';
import { ChatCheckpointFileChangesSummaryContentPart } from './chatContentParts/chatChangesSummaryPart.js';
import { ChatCodeCitationContentPart } from './chatContentParts/chatCodeCitationContentPart.js';
import { ChatCommandButtonContentPart } from './chatContentParts/chatCommandContentPart.js';
import { ChatConfirmationContentPart } from './chatContentParts/chatConfirmationContentPart.js';
import { IChatContentPart, IChatContentPartRenderContext } from './chatContentParts/chatContentParts.js';
import { ChatElicitationContentPart } from './chatContentParts/chatElicitationContentPart.js';
import { ChatErrorConfirmationContentPart } from './chatContentParts/chatErrorConfirmationPart.js';
import { ChatErrorContentPart } from './chatContentParts/chatErrorContentPart.js';
import { ChatExtensionsContentPart } from './chatContentParts/chatExtensionsContentPart.js';
import { ChatMarkdownContentPart, EditorPool } from './chatContentParts/chatMarkdownContentPart.js';
import { ChatMultiDiffContentPart } from './chatContentParts/chatMultiDiffContentPart.js';
import { ChatProgressContentPart, ChatWorkingProgressContentPart } from './chatContentParts/chatProgressContentPart.js';
import { ChatPullRequestContentPart } from './chatContentParts/chatPullRequestContentPart.js';
import { ChatQuotaExceededPart } from './chatContentParts/chatQuotaExceededPart.js';
import { ChatCollapsibleListContentPart, ChatUsedReferencesListContentPart, CollapsibleListPool } from './chatContentParts/chatReferencesContentPart.js';
import { ChatTaskContentPart } from './chatContentParts/chatTaskContentPart.js';
import { ChatTextEditContentPart, DiffEditorPool } from './chatContentParts/chatTextEditContentPart.js';
import { ChatThinkingContentPart } from './chatContentParts/chatThinkingContentPart.js';
import { ChatTreeContentPart, TreePool } from './chatContentParts/chatTreeContentPart.js';
import { ChatToolInvocationPart } from './chatContentParts/toolInvocationParts/chatToolInvocationPart.js';
import { ChatMarkdownDecorationsRenderer } from './chatMarkdownDecorationsRenderer.js';
import { ChatMarkdownRenderer } from './chatMarkdownRenderer.js';
import { ChatEditorOptions } from './chatOptions.js';
import { ChatCodeBlockContentProvider, CodeBlockPart } from './codeBlockPart.js';

const $ = dom.$;

const COPILOT_USERNAME = 'GitHub Copilot';

export interface IChatListItemTemplate {
	currentElement?: ChatTreeItem;
	/**
	 * The parts that are currently rendered in the template. Note that these are purposely not added to elementDisposables-
	 * they are disposed in a separate cycle after diffing with the next content to render.
	 */
	renderedParts?: IChatContentPart[];
	readonly rowContainer: HTMLElement;
	readonly titleToolbar?: MenuWorkbenchToolBar;
	readonly header?: HTMLElement;
	readonly footerToolbar: MenuWorkbenchToolBar;
	readonly footerDetailsContainer: HTMLElement;
	readonly avatarContainer: HTMLElement;
	readonly username: HTMLElement;
	readonly detail: HTMLElement;
	readonly value: HTMLElement;
	readonly contextKeyService: IContextKeyService;
	readonly instantiationService: IInstantiationService;
	readonly templateDisposables: IDisposable;
	readonly elementDisposables: DisposableStore;
	readonly agentHover: ChatAgentHover;
	readonly requestHover: HTMLElement;
	readonly disabledOverlay: HTMLElement;
	readonly checkpointToolbar: MenuWorkbenchToolBar;
	readonly checkpointRestoreToolbar: MenuWorkbenchToolBar;
	readonly checkpointContainer: HTMLElement;
	readonly checkpointRestoreContainer: HTMLElement;
}

interface IItemHeightChangeParams {
	element: ChatTreeItem;
	height: number;
}

const forceVerboseLayoutTracing = false
	// || Boolean("TRUE") // causes a linter warning so that it cannot be pushed
	;

export interface IChatRendererDelegate {
	container: HTMLElement;
	getListLength(): number;
	currentChatMode(): ChatModeKind;

	readonly onDidScroll?: Event<void>;
}

const mostRecentResponseClassName = 'chat-most-recent-response';

export class ChatListItemRenderer extends Disposable implements ITreeRenderer<ChatTreeItem, FuzzyScore, IChatListItemTemplate> {
	static readonly ID = 'item';

	private readonly codeBlocksByResponseId = new Map<string, IChatCodeBlockInfo[]>();
	private readonly codeBlocksByEditorUri = new ResourceMap<IChatCodeBlockInfo>();

	private readonly fileTreesByResponseId = new Map<string, IChatFileTreeInfo[]>();
	private readonly focusedFileTreesByResponseId = new Map<string, number>();

	private readonly templateDataByRequestId = new Map<string, IChatListItemTemplate>();

	private readonly renderer: MarkdownRenderer;
	private readonly markdownDecorationsRenderer: ChatMarkdownDecorationsRenderer;
	protected readonly _onDidClickFollowup = this._register(new Emitter<IChatFollowup>());
	readonly onDidClickFollowup: Event<IChatFollowup> = this._onDidClickFollowup.event;

	private readonly _onDidClickRerunWithAgentOrCommandDetection = new Emitter<{ sessionId: string; requestId: string }>();
	readonly onDidClickRerunWithAgentOrCommandDetection: Event<{ sessionId: string; requestId: string }> = this._onDidClickRerunWithAgentOrCommandDetection.event;


	private readonly _onDidClickRequest = this._register(new Emitter<IChatListItemTemplate>());
	readonly onDidClickRequest: Event<IChatListItemTemplate> = this._onDidClickRequest.event;

	private readonly _onDidRerender = this._register(new Emitter<IChatListItemTemplate>());
	readonly onDidRerender: Event<IChatListItemTemplate> = this._onDidRerender.event;

	private readonly _onDidDispose = this._register(new Emitter<IChatListItemTemplate>());
	readonly onDidDispose: Event<IChatListItemTemplate> = this._onDidDispose.event;

	private readonly _onDidFocusOutside = this._register(new Emitter<void>());
	readonly onDidFocusOutside: Event<void> = this._onDidFocusOutside.event;

	protected readonly _onDidChangeItemHeight = this._register(new Emitter<IItemHeightChangeParams>());
	readonly onDidChangeItemHeight: Event<IItemHeightChangeParams> = this._onDidChangeItemHeight.event;

	private readonly _editorPool: EditorPool;
	private readonly _toolEditorPool: EditorPool;
	private readonly _diffEditorPool: DiffEditorPool;
	private readonly _treePool: TreePool;
	private readonly _contentReferencesListPool: CollapsibleListPool;
	private _finishedThinking: boolean = false;
	private _currentThinkingPart: ChatThinkingContentPart | undefined;
	private _hasHitThinking: boolean = false;

	private _currentLayoutWidth: number = 0;
	private _isVisible = true;
	private _onDidChangeVisibility = this._register(new Emitter<boolean>());

	/**
	 * Tool invocations get their own so that the ChatViewModel doesn't overwrite it.
	 * TODO@roblourens shouldn't use the CodeBlockModelCollection at all
	 */
	private readonly _toolInvocationCodeBlockCollection: CodeBlockModelCollection;

	// Deprecated: previously scanned the entire response for thinking tokens.
	// Replaced by runtime flag `_hasHitThinking` set when we enter a thinking part.

	constructor(
		editorOptions: ChatEditorOptions,
		private rendererOptions: IChatListItemRendererOptions,
		private readonly delegate: IChatRendererDelegate,
		private readonly codeBlockModelCollection: CodeBlockModelCollection,
		overflowWidgetsDomNode: HTMLElement | undefined,
		private viewModel: IChatViewModel | undefined,
		@IInstantiationService private readonly instantiationService: IInstantiationService,
		@IConfigurationService private readonly configService: IConfigurationService,
		@ILogService private readonly logService: ILogService,
		@IContextKeyService private readonly contextKeyService: IContextKeyService,
		@IThemeService private readonly themeService: IThemeService,
		@ICommandService private readonly commandService: ICommandService,
		@IHoverService private readonly hoverService: IHoverService,
		@IChatWidgetService private readonly chatWidgetService: IChatWidgetService,
	) {
		super();

		this.renderer = this.instantiationService.createInstance(ChatMarkdownRenderer, undefined);
		this.markdownDecorationsRenderer = this.instantiationService.createInstance(ChatMarkdownDecorationsRenderer);
		this._editorPool = this._register(this.instantiationService.createInstance(EditorPool, editorOptions, delegate, overflowWidgetsDomNode, false));
		this._toolEditorPool = this._register(this.instantiationService.createInstance(EditorPool, editorOptions, delegate, overflowWidgetsDomNode, true));
		this._diffEditorPool = this._register(this.instantiationService.createInstance(DiffEditorPool, editorOptions, delegate, overflowWidgetsDomNode, false));
		this._treePool = this._register(this.instantiationService.createInstance(TreePool, this._onDidChangeVisibility.event));
		this._contentReferencesListPool = this._register(this.instantiationService.createInstance(CollapsibleListPool, this._onDidChangeVisibility.event, undefined, undefined));

		this._register(this.instantiationService.createInstance(ChatCodeBlockContentProvider));
		this._toolInvocationCodeBlockCollection = this._register(this.instantiationService.createInstance(CodeBlockModelCollection, 'tools'));
	}

	public updateOptions(options: IChatListItemRendererOptions): void {
		this.rendererOptions = { ...this.rendererOptions, ...options };
	}

	get templateId(): string {
		return ChatListItemRenderer.ID;
	}

	editorsInUse(): Iterable<CodeBlockPart> {
		return Iterable.concat(this._editorPool.inUse(), this._toolEditorPool.inUse());
	}

	private traceLayout(method: string, message: string) {
		if (forceVerboseLayoutTracing) {
			this.logService.info(`ChatListItemRenderer#${method}: ${message}`);
		} else {
			this.logService.trace(`ChatListItemRenderer#${method}: ${message}`);
		}
	}

	/**
	 * Compute a rate to render at in words/s.
	 */
	private getProgressiveRenderRate(element: IChatResponseViewModel): number {
		const enum Rate {
			Min = 5,
			Max = 2000,
		}

		const minAfterComplete = 80;

		const rate = element.contentUpdateTimings?.impliedWordLoadRate;
		if (element.isComplete) {
			if (typeof rate === 'number') {
				return clamp(rate, minAfterComplete, Rate.Max);
			} else {
				return minAfterComplete;
			}
		}

		if (typeof rate === 'number') {
			return clamp(rate, Rate.Min, Rate.Max);
		}

		return 8;
	}

	getCodeBlockInfosForResponse(response: IChatResponseViewModel): IChatCodeBlockInfo[] {
		const codeBlocks = this.codeBlocksByResponseId.get(response.id);
		return codeBlocks ?? [];
	}

	updateViewModel(viewModel: IChatViewModel | undefined): void {
		this.viewModel = viewModel;
	}

	getCodeBlockInfoForEditor(uri: URI): IChatCodeBlockInfo | undefined {
		return this.codeBlocksByEditorUri.get(uri);
	}

	getFileTreeInfosForResponse(response: IChatResponseViewModel): IChatFileTreeInfo[] {
		const fileTrees = this.fileTreesByResponseId.get(response.id);
		return fileTrees ?? [];
	}

	getLastFocusedFileTreeForResponse(response: IChatResponseViewModel): IChatFileTreeInfo | undefined {
		const fileTrees = this.fileTreesByResponseId.get(response.id);
		const lastFocusedFileTreeIndex = this.focusedFileTreesByResponseId.get(response.id);
		if (fileTrees?.length && lastFocusedFileTreeIndex !== undefined && lastFocusedFileTreeIndex < fileTrees.length) {
			return fileTrees[lastFocusedFileTreeIndex];
		}
		return undefined;
	}

	getTemplateDataForRequestId(requestId?: string): IChatListItemTemplate | undefined {
		if (!requestId) {
			return undefined;
		}
		const templateData = this.templateDataByRequestId.get(requestId);
		if (templateData && templateData.currentElement?.id === requestId) {
			return templateData;
		}
		if (templateData) {
			this.templateDataByRequestId.delete(requestId);
		}
		return undefined;
	}

	setVisible(visible: boolean): void {
		this._isVisible = visible;
		this._onDidChangeVisibility.fire(visible);
	}

	layout(width: number): void {
		const newWidth = width - 40; // padding
		if (newWidth !== this._currentLayoutWidth) {
			this._currentLayoutWidth = newWidth;
			for (const editor of this._editorPool.inUse()) {
				editor.layout(this._currentLayoutWidth);
			}
			for (const toolEditor of this._toolEditorPool.inUse()) {
				toolEditor.layout(this._currentLayoutWidth);
			}
			for (const diffEditor of this._diffEditorPool.inUse()) {
				diffEditor.layout(this._currentLayoutWidth);
			}
		}
	}

	renderTemplate(container: HTMLElement): IChatListItemTemplate {
		const templateDisposables = new DisposableStore();
		const disabledOverlay = dom.append(container, $('.chat-row-disabled-overlay'));
		const rowContainer = dom.append(container, $('.interactive-item-container'));
		if (this.rendererOptions.renderStyle === 'compact') {
			rowContainer.classList.add('interactive-item-compact');
		}

		let headerParent = rowContainer;
		let valueParent = rowContainer;
		let detailContainerParent: HTMLElement | undefined;

		if (this.rendererOptions.renderStyle === 'minimal') {
			rowContainer.classList.add('interactive-item-compact');
			rowContainer.classList.add('minimal');
			// -----------------------------------------------------
			//  icon | details
			//       | references
			//       | value
			// -----------------------------------------------------
			const lhsContainer = dom.append(rowContainer, $('.column.left'));
			const rhsContainer = dom.append(rowContainer, $('.column.right'));

			headerParent = lhsContainer;
			detailContainerParent = rhsContainer;
			valueParent = rhsContainer;
		}

		const header = dom.append(headerParent, $('.header'));
		const contextKeyService = templateDisposables.add(this.contextKeyService.createScoped(rowContainer));
		const scopedInstantiationService = templateDisposables.add(this.instantiationService.createChild(new ServiceCollection([IContextKeyService, contextKeyService])));

		const requestHover = dom.append(rowContainer, $('.request-hover'));
		let titleToolbar: MenuWorkbenchToolBar | undefined;
		if (this.rendererOptions.noHeader) {
			header.classList.add('hidden');
		} else {
			titleToolbar = templateDisposables.add(scopedInstantiationService.createInstance(MenuWorkbenchToolBar, requestHover, MenuId.ChatMessageTitle, {
				menuOptions: {
					shouldForwardArgs: true
				},
				toolbarOptions: {
					shouldInlineSubmenu: submenu => submenu.actions.length <= 1
				},
			}));
		}
		this.hoverHidden(requestHover);

		const checkpointContainer = dom.append(rowContainer, $('.checkpoint-container'));
		const codiconContainer = dom.append(checkpointContainer, $('.codicon-container'));
		dom.append(codiconContainer, $('span.codicon.codicon-bookmark'));

		const checkpointToolbar = templateDisposables.add(scopedInstantiationService.createInstance(MenuWorkbenchToolBar, checkpointContainer, MenuId.ChatMessageCheckpoint, {
			actionViewItemProvider: (action, options) => {
				if (action instanceof MenuItemAction) {
					return this.instantiationService.createInstance(CodiconActionViewItem, action, { hoverDelegate: options.hoverDelegate });
				}
				return undefined;
			},
			renderDropdownAsChildElement: true,
			menuOptions: {
				shouldForwardArgs: true
			},
			toolbarOptions: {
				shouldInlineSubmenu: submenu => submenu.actions.length <= 1
			},
		}));

		dom.append(checkpointContainer, $('.checkpoint-divider'));

		const user = dom.append(header, $('.user'));
		const avatarContainer = dom.append(user, $('.avatar-container'));
		const username = dom.append(user, $('h3.username'));
		username.tabIndex = 0;
		const detailContainer = dom.append(detailContainerParent ?? user, $('span.detail-container'));
		const detail = dom.append(detailContainer, $('span.detail'));
		dom.append(detailContainer, $('span.chat-animated-ellipsis'));
		const value = dom.append(valueParent, $('.value'));
		const elementDisposables = new DisposableStore();

		const footerToolbarContainer = dom.append(rowContainer, $('.chat-footer-toolbar'));
		if (this.rendererOptions.noFooter) {
			footerToolbarContainer.classList.add('hidden');
		}

		const footerToolbar = templateDisposables.add(scopedInstantiationService.createInstance(MenuWorkbenchToolBar, footerToolbarContainer, MenuId.ChatMessageFooter, {
			eventDebounceDelay: 0,
			menuOptions: { shouldForwardArgs: true, renderShortTitle: true },
			toolbarOptions: { shouldInlineSubmenu: submenu => submenu.actions.length <= 1 },
			actionViewItemProvider: (action: IAction, options: IActionViewItemOptions) => {
				if (action instanceof MenuItemAction && action.item.id === MarkUnhelpfulActionId) {
					return scopedInstantiationService.createInstance(ChatVoteDownButton, action, options as IMenuEntryActionViewItemOptions);
				}
				return createActionViewItem(scopedInstantiationService, action, options);
			}
		}));

		// Insert the details container into the toolbar's internal element structure
		const footerDetailsContainer = dom.append(footerToolbar.getElement(), $('.chat-footer-details'));

		const checkpointRestoreContainer = dom.append(rowContainer, $('.checkpoint-restore-container'));
		const codiconRestoreContainer = dom.append(checkpointRestoreContainer, $('.codicon-container'));
		dom.append(codiconRestoreContainer, $('span.codicon.codicon-bookmark'));
		const label = dom.append(checkpointRestoreContainer, $('span.checkpoint-label-text'));
		label.textContent = localize('checkpointRestore', 'Checkpoint Restored');
		const checkpointRestoreToolbar = templateDisposables.add(scopedInstantiationService.createInstance(MenuWorkbenchToolBar, checkpointRestoreContainer, MenuId.ChatMessageRestoreCheckpoint, {
			actionViewItemProvider: (action, options) => {
				if (action instanceof MenuItemAction) {
					return this.instantiationService.createInstance(CodiconActionViewItem, action, { hoverDelegate: options.hoverDelegate });
				}
				return undefined;
			},
			renderDropdownAsChildElement: true,
			menuOptions: {
				shouldForwardArgs: true
			},
			toolbarOptions: {
				shouldInlineSubmenu: submenu => submenu.actions.length <= 1
			},
		}));

		dom.append(checkpointRestoreContainer, $('.checkpoint-divider'));


		const agentHover = templateDisposables.add(this.instantiationService.createInstance(ChatAgentHover));
		const hoverContent = () => {
			if (isResponseVM(template.currentElement) && template.currentElement.agent && !template.currentElement.agent.isDefault) {
				agentHover.setAgent(template.currentElement.agent.id);
				return agentHover.domNode;
			}

			return undefined;
		};
		const hoverOptions = getChatAgentHoverOptions(() => isResponseVM(template.currentElement) ? template.currentElement.agent : undefined, this.commandService);
		templateDisposables.add(this.hoverService.setupManagedHover(getDefaultHoverDelegate('element'), user, hoverContent, hoverOptions));
		templateDisposables.add(dom.addDisposableListener(user, dom.EventType.KEY_DOWN, e => {
			const ev = new StandardKeyboardEvent(e);
			if (ev.equals(KeyCode.Space) || ev.equals(KeyCode.Enter)) {
				const content = hoverContent();
				if (content) {
					this.hoverService.showInstantHover({ content, target: user, trapFocus: true, actions: hoverOptions.actions }, true);
				}
			} else if (ev.equals(KeyCode.Escape)) {
				this.hoverService.hideHover();
			}
		}));
		const template: IChatListItemTemplate = { header, avatarContainer, requestHover, username, detail, value, rowContainer, elementDisposables, templateDisposables, contextKeyService, instantiationService: scopedInstantiationService, agentHover, titleToolbar, footerToolbar, footerDetailsContainer, disabledOverlay, checkpointToolbar, checkpointRestoreToolbar, checkpointContainer, checkpointRestoreContainer };

		templateDisposables.add(dom.addDisposableListener(disabledOverlay, dom.EventType.CLICK, e => {
			if (!this.viewModel?.editing) {
				return;
			}
			const current = template.currentElement;
			if (!current || current.id === this.viewModel.editing.id) {
				return;
			}

			if (disabledOverlay.classList.contains('disabled')) {
				e.preventDefault();
				e.stopPropagation();
				this._onDidFocusOutside.fire();
			}
		}));
		return template;
	}

	renderElement(node: ITreeNode<ChatTreeItem, FuzzyScore>, index: number, templateData: IChatListItemTemplate): void {
		this.renderChatTreeItem(node.element, index, templateData);
	}

	private clearRenderedParts(templateData: IChatListItemTemplate): void {
		if (templateData.renderedParts) {
			dispose(coalesce(templateData.renderedParts));
			templateData.renderedParts = undefined;
			dom.clearNode(templateData.value);
		}
	}

	renderChatTreeItem(element: ChatTreeItem, index: number, templateData: IChatListItemTemplate): void {
		if (templateData.currentElement && templateData.currentElement.id !== element.id) {
			this.traceLayout('renderChatTreeItem', `Rendering a different element into the template, index=${index}`);
			this.clearRenderedParts(templateData);
			this._hasHitThinking = false;

			const mappedTemplateData = this.templateDataByRequestId.get(templateData.currentElement.id);
			if (mappedTemplateData && (mappedTemplateData.currentElement?.id !== templateData.currentElement.id)) {
				this.templateDataByRequestId.delete(templateData.currentElement.id);
			}
		}

		templateData.currentElement = element;
		this.templateDataByRequestId.set(element.id, templateData);
		const kind = isRequestVM(element) ? 'request' :
			isResponseVM(element) ? 'response' :
				'welcome';
		this.traceLayout('renderElement', `${kind}, index=${index}`);

		ChatContextKeys.isResponse.bindTo(templateData.contextKeyService).set(isResponseVM(element));
		ChatContextKeys.itemId.bindTo(templateData.contextKeyService).set(element.id);
		ChatContextKeys.isRequest.bindTo(templateData.contextKeyService).set(isRequestVM(element));
		ChatContextKeys.responseDetectedAgentCommand.bindTo(templateData.contextKeyService).set(isResponseVM(element) && element.agentOrSlashCommandDetected);
		if (isResponseVM(element)) {
			ChatContextKeys.responseSupportsIssueReporting.bindTo(templateData.contextKeyService).set(!!element.agent?.metadata.supportIssueReporting);
			ChatContextKeys.responseVote.bindTo(templateData.contextKeyService).set(element.vote === ChatAgentVoteDirection.Up ? 'up' : element.vote === ChatAgentVoteDirection.Down ? 'down' : '');
		} else {
			ChatContextKeys.responseVote.bindTo(templateData.contextKeyService).set('');
		}

		if (templateData.titleToolbar) {
			templateData.titleToolbar.context = element;
		}
		templateData.footerToolbar.context = element;

		// Render result details in footer if available
		if (isResponseVM(element) && element.result?.details) {
			templateData.footerDetailsContainer.textContent = element.result.details;
			templateData.footerDetailsContainer.classList.remove('hidden');
		} else {
			templateData.footerDetailsContainer.classList.add('hidden');
		}

		ChatContextKeys.responseHasError.bindTo(templateData.contextKeyService).set(isResponseVM(element) && !!element.errorDetails);
		const isFiltered = !!(isResponseVM(element) && element.errorDetails?.responseIsFiltered);
		ChatContextKeys.responseIsFiltered.bindTo(templateData.contextKeyService).set(isFiltered);

		const location = this.chatWidgetService.getWidgetBySessionId(element.sessionId)?.location;
		templateData.rowContainer.classList.toggle('editing-session', location === ChatAgentLocation.Panel);
		templateData.rowContainer.classList.toggle('interactive-request', isRequestVM(element));
		templateData.rowContainer.classList.toggle('interactive-response', isResponseVM(element));
		const progressMessageAtBottomOfResponse = checkModeOption(this.delegate.currentChatMode(), this.rendererOptions.progressMessageAtBottomOfResponse);
		templateData.rowContainer.classList.toggle('show-detail-progress', isResponseVM(element) && !element.isComplete && !element.progressMessages.length && !progressMessageAtBottomOfResponse);
		if (!this.rendererOptions.noHeader) {
			this.renderAvatar(element, templateData);
		}

		templateData.username.textContent = element.username;
		templateData.username.classList.toggle('hidden', element.username === COPILOT_USERNAME);
		templateData.avatarContainer.classList.toggle('hidden', element.username === COPILOT_USERNAME);

		this.hoverHidden(templateData.requestHover);
		dom.clearNode(templateData.detail);
		if (isResponseVM(element)) {
			this.renderDetail(element, templateData);
		}

		templateData.checkpointToolbar.context = element;
		const checkpointEnabled = this.configService.getValue<boolean>(ChatConfiguration.CheckpointsEnabled)
			&& (this.rendererOptions.restorable ?? true);

		templateData.checkpointContainer.classList.toggle('hidden', isResponseVM(element) || !(checkpointEnabled));

		// Only show restore container when we have a checkpoint and not editing
		const shouldShowRestore = this.viewModel?.model.checkpoint && !this.viewModel?.editing && (index === this.delegate.getListLength() - 1);
		templateData.checkpointRestoreContainer.classList.toggle('hidden', !(shouldShowRestore && checkpointEnabled));

		const editing = element.id === this.viewModel?.editing?.id;
		const isInput = this.configService.getValue<string>('chat.editRequests') === 'input';

		templateData.disabledOverlay.classList.toggle('disabled', element.shouldBeBlocked && !editing && this.viewModel?.editing !== undefined);
		templateData.rowContainer.classList.toggle('editing', editing && !isInput);
		templateData.rowContainer.classList.toggle('editing-input', editing && isInput);
		templateData.requestHover.classList.toggle('editing', editing && isInput);
		templateData.requestHover.classList.toggle('hidden', (!!this.viewModel?.editing && !editing) || isResponseVM(element));
		templateData.requestHover.classList.toggle('expanded', this.configService.getValue<string>('chat.editRequests') === 'hover');
		templateData.requestHover.classList.toggle('checkpoints-enabled', checkpointEnabled);
		templateData.elementDisposables.add(dom.addStandardDisposableListener(templateData.rowContainer, dom.EventType.CLICK, (e) => {
			const current = templateData.currentElement;
			if (current && this.viewModel?.editing && current.id !== this.viewModel.editing.id) {
				e.stopPropagation();
				e.preventDefault();
				this._onDidFocusOutside.fire();
			}
		}));

		// Overlay click listener removed: overlay is non-interactive in cancel-on-any-row mode.

		// hack @joaomoreno
		templateData.rowContainer.parentElement?.parentElement?.parentElement?.classList.toggle('request', isRequestVM(element));
		templateData.rowContainer.classList.toggle(mostRecentResponseClassName, index === this.delegate.getListLength() - 1);
		templateData.rowContainer.classList.toggle('confirmation-message', isRequestVM(element) && !!element.confirmation);

		// TODO: @justschen decide if we want to hide the header for requests or not
		const shouldShowHeader = isResponseVM(element) && !this.rendererOptions.noHeader;
		templateData.header?.classList.toggle('header-disabled', !shouldShowHeader);

		if (isRequestVM(element) && element.confirmation) {
			this.renderConfirmationAction(element, templateData);
		}

		// Do a progressive render if
		// - This the last response in the list
		// - And it has some content
		// - And the response is not complete
		//   - Or, we previously started a progressive rendering of this element (if the element is complete, we will finish progressive rendering with a very fast rate)
		if (isResponseVM(element) && index === this.delegate.getListLength() - 1 && (!element.isComplete || element.renderData)) {
			this.traceLayout('renderElement', `start progressive render, index=${index}`);

			const timer = templateData.elementDisposables.add(new dom.WindowIntervalTimer());
			const runProgressiveRender = (initial?: boolean) => {
				try {
					if (this.doNextProgressiveRender(element, index, templateData, !!initial)) {
						timer.cancel();
					}
				} catch (err) {
					// Kill the timer if anything went wrong, avoid getting stuck in a nasty rendering loop.
					timer.cancel();
					this.logService.error(err);
				}
			};
			timer.cancelAndSet(runProgressiveRender, 50, dom.getWindow(templateData.rowContainer));
			runProgressiveRender(true);
		} else {
			if (isResponseVM(element)) {
				this.renderChatResponseBasic(element, index, templateData);
			} else if (isRequestVM(element)) {
				this.renderChatRequest(element, index, templateData);
			}
		}
	}

	private renderDetail(element: IChatResponseViewModel, templateData: IChatListItemTemplate): void {
		dom.clearNode(templateData.detail);

		if (element.agentOrSlashCommandDetected) {
			const msg = element.slashCommand ? localize('usedAgentSlashCommand', "used {0} [[(rerun without)]]", `${chatSubcommandLeader}${element.slashCommand.name}`) : localize('usedAgent', "[[(rerun without)]]");
			dom.reset(templateData.detail, renderFormattedText(msg, {
				actionHandler: {
					disposables: templateData.elementDisposables,
					callback: (content) => {
						this._onDidClickRerunWithAgentOrCommandDetection.fire(element);
					},
				}
			}, $('span.agentOrSlashCommandDetected')));

		} else if (this.rendererOptions.renderStyle !== 'minimal' && !element.isComplete && !checkModeOption(this.delegate.currentChatMode(), this.rendererOptions.progressMessageAtBottomOfResponse)) {
			templateData.detail.textContent = localize('working', "Working");
		}
	}

	private renderConfirmationAction(element: IChatRequestViewModel, templateData: IChatListItemTemplate) {
		dom.clearNode(templateData.detail);
		if (element.confirmation) {
			templateData.detail.textContent = localize('chatConfirmationAction', 'selected "{0}"', element.confirmation);
			templateData.header?.classList.remove('header-disabled');
		}
	}

	private renderAvatar(element: ChatTreeItem, templateData: IChatListItemTemplate): void {
		const icon = isResponseVM(element) ?
			this.getAgentIcon(element.agent?.metadata) :
			(element.avatarIcon ?? Codicon.account);
		if (icon instanceof URI) {
			const avatarIcon = dom.$<HTMLImageElement>('img.icon');
			avatarIcon.src = FileAccess.uriToBrowserUri(icon).toString(true);
			templateData.avatarContainer.replaceChildren(dom.$('.avatar', undefined, avatarIcon));
		} else {
			const avatarIcon = dom.$(ThemeIcon.asCSSSelector(icon));
			templateData.avatarContainer.replaceChildren(dom.$('.avatar.codicon-avatar', undefined, avatarIcon));
		}
	}

	private getAgentIcon(agent: IChatAgentMetadata | undefined): URI | ThemeIcon {
		if (agent?.themeIcon) {
			return agent.themeIcon;
		} else if (agent?.iconDark && this.themeService.getColorTheme().type === ColorScheme.DARK) {
			return agent.iconDark;
		} else if (agent?.icon) {
			return agent.icon;
		} else {
			return Codicon.copilot;
		}
	}

	private renderChatResponseBasic(element: IChatResponseViewModel, index: number, templateData: IChatListItemTemplate) {
		templateData.rowContainer.classList.toggle('chat-response-loading', (isResponseVM(element) && !element.isComplete));

		if (element.isCanceled) {
			if (this._currentThinkingPart?.domNode) {
				this._currentThinkingPart.finalizeTitleIfDefault();
				this._currentThinkingPart = undefined;
			}
			this.updateItemHeight(templateData);
		}

		const content: IChatRendererContent[] = [];
		const isFiltered = !!element.errorDetails?.responseIsFiltered;
		if (!isFiltered) {
			// Always add the references to avoid shifting the content parts when a reference is added, and having to re-diff all the content.
			// The part will hide itself if the list is empty.
			content.push({ kind: 'references', references: element.contentReferences });
			content.push(...annotateSpecialMarkdownContent(element.response.value));
			if (element.codeCitations.length) {
				content.push({ kind: 'codeCitations', citations: element.codeCitations });
			}
		}

		if (element.model.response === element.model.entireResponse && element.errorDetails?.message && element.errorDetails.message !== canceledName) {
			content.push({ kind: 'errorDetails', errorDetails: element.errorDetails, isLast: index === this.delegate.getListLength() - 1 });
		}

		const fileChangesSummaryPart = this.getChatFileChangesSummaryPart(element);
		if (fileChangesSummaryPart) {
			content.push(fileChangesSummaryPart);
		}

		const diff = this.diff(templateData.renderedParts ?? [], content, element);
		this.renderChatContentDiff(diff, content, element, index, templateData);

		this.updateItemHeightOnRender(element, templateData);
	}

	private shouldShowWorkingProgress(element: IChatResponseViewModel, partsToRender: IChatRendererContent[]): boolean {
		if (element.agentOrSlashCommandDetected || this.rendererOptions.renderStyle === 'minimal' || element.isComplete || !checkModeOption(this.delegate.currentChatMode(), this.rendererOptions.progressMessageAtBottomOfResponse)) {
			return false;
		}

		// Show if no content, only "used references", ends with a complete tool call, or ends with complete text edits and there is no incomplete tool call (edits are still being applied some time after they are all generated)
		const lastPart = findLast(partsToRender, part => part.kind !== 'markdownContent' || part.content.value.trim().length > 0);
		if (
			!lastPart ||
<<<<<<< HEAD
			lastPart.kind === 'references' || lastPart.kind === 'thinking' ||
			(lastPart.kind === 'toolInvocation' && (lastPart.isComplete || lastPart.presentation === 'hidden')) ||
=======
			lastPart.kind === 'references' ||
			((lastPart.kind === 'toolInvocation' || lastPart.kind === 'toolInvocationSerialized') && (lastPart.isComplete || lastPart.presentation === 'hidden')) ||
>>>>>>> 335e03df
			((lastPart.kind === 'textEditGroup' || lastPart.kind === 'notebookEditGroup') && lastPart.done && !partsToRender.some(part => part.kind === 'toolInvocation' && !part.isComplete)) ||
			(lastPart.kind === 'progressTask' && lastPart.deferred.isSettled) ||
			lastPart.kind === 'prepareToolInvocation'
		) {
			return true;
		}

		return false;
	}

	private getChatFileChangesSummaryPart(element: IChatResponseViewModel): IChatChangesSummaryPart | undefined {
		if (!this.shouldShowFileChangesSummary(element)) {
			return undefined;
		}
		const consideredFiles: Set<string> = new Set();
		const fileChanges: IChatChangesSummary[] = [];
		for (const part of element.model.entireResponse.value) {
			if ((part.kind === 'textEditGroup' || part.kind === 'notebookEditGroup') && !consideredFiles.has(part.uri.toString(true))) {
				fileChanges.push({
					kind: 'changesSummary',
					reference: part.uri,
					sessionId: element.sessionId,
					requestId: element.requestId,
				});
				consideredFiles.add(part.uri.toString(true));
			}
		}
		if (!fileChanges.length) {
			return undefined;
		}
		return { kind: 'changesSummary', fileChanges };
	}

	private renderChatRequest(element: IChatRequestViewModel, index: number, templateData: IChatListItemTemplate) {
		templateData.rowContainer.classList.toggle('chat-response-loading', false);
		if (element.id === this.viewModel?.editing?.id) {
			this._onDidRerender.fire(templateData);
		}

		if (this.configService.getValue<string>('chat.editRequests') !== 'none' && this.rendererOptions.editable) {
			templateData.elementDisposables.add(dom.addDisposableListener(templateData.rowContainer, dom.EventType.KEY_DOWN, e => {
				const ev = new StandardKeyboardEvent(e);
				if (ev.equals(KeyCode.Space) || ev.equals(KeyCode.Enter)) {
					if (this.viewModel?.editing?.id !== element.id) {
						ev.preventDefault();
						ev.stopPropagation();
						this._onDidClickRequest.fire(templateData);
					}
				}
			}));
		}

		let content: IChatRendererContent[] = [];
		if (!element.confirmation) {
			const markdown = 'message' in element.message ?
				element.message.message :
				this.markdownDecorationsRenderer.convertParsedRequestToMarkdown(element.message);
			content = [{ content: new MarkdownString(markdown), kind: 'markdownContent' }];

			if (this.rendererOptions.renderStyle === 'minimal' && !element.isComplete) {
				templateData.value.classList.add('inline-progress');
				templateData.elementDisposables.add(toDisposable(() => templateData.value.classList.remove('inline-progress')));
				content.push({ content: new MarkdownString('<span></span>', { supportHtml: true }), kind: 'markdownContent' });
			} else {
				templateData.value.classList.remove('inline-progress');
			}
		}

		dom.clearNode(templateData.value);
		const parts: IChatContentPart[] = [];

		let inlineSlashCommandRendered = false;
		content.forEach((data, contentIndex) => {
			const context: IChatContentPartRenderContext = {
				element,
				elementIndex: index,
				contentIndex: contentIndex,
				content: content,
				preceedingContentParts: parts,
				container: templateData.rowContainer,
			};
			const newPart = this.renderChatContentPart(data, templateData, context);
			if (newPart) {

				if (this.rendererOptions.renderDetectedCommandsWithRequest
					&& !inlineSlashCommandRendered
					&& element.agentOrSlashCommandDetected && element.slashCommand
					&& data.kind === 'markdownContent' // TODO this is fishy but I didn't find a better way to render on the same inline as the MD request part
				) {
					if (newPart.domNode) {
						newPart.domNode.style.display = 'inline-flex';
					}
					const cmdPart = this.instantiationService.createInstance(ChatAgentCommandContentPart, element.slashCommand, () => this._onDidClickRerunWithAgentOrCommandDetection.fire({ sessionId: element.sessionId, requestId: element.id }));
					templateData.value.appendChild(cmdPart.domNode);
					parts.push(cmdPart);
					inlineSlashCommandRendered = true;
				}

				if (newPart.domNode) {
					templateData.value.appendChild(newPart.domNode);
				}
				parts.push(newPart);
			}
		});

		if (templateData.renderedParts) {
			dispose(templateData.renderedParts);
		}
		templateData.renderedParts = parts;

		if (element.variables.length) {
			const newPart = this.renderAttachments(element.variables, element.contentReferences, templateData);
			if (newPart.domNode) {
				// p has a :last-child rule for margin
				templateData.value.appendChild(newPart.domNode);
			}
			templateData.elementDisposables.add(newPart);
		}

		this.updateItemHeightOnRender(element, templateData);
	}

	updateItemHeightOnRender(element: ChatTreeItem, templateData: IChatListItemTemplate) {
		const newHeight = templateData.rowContainer.offsetHeight;
		const fireEvent = !element.currentRenderedHeight || element.currentRenderedHeight !== newHeight;
		element.currentRenderedHeight = newHeight;
		if (fireEvent) {
			const disposable = templateData.elementDisposables.add(dom.scheduleAtNextAnimationFrame(dom.getWindow(templateData.value), () => {
				// Have to recompute the height here because codeblock rendering is currently async and it may have changed.
				// If it becomes properly sync, then this could be removed.
				element.currentRenderedHeight = templateData.rowContainer.offsetHeight;
				disposable.dispose();
				this._onDidChangeItemHeight.fire({ element, height: element.currentRenderedHeight });
			}));
		}
	}

	private updateItemHeight(templateData: IChatListItemTemplate): void {
		if (!templateData.currentElement) {
			return;
		}

		const newHeight = Math.max(templateData.rowContainer.offsetHeight, 1);
		templateData.currentElement.currentRenderedHeight = newHeight;
		this._onDidChangeItemHeight.fire({ element: templateData.currentElement, height: newHeight });
	}

	/**
	 *	@returns true if progressive rendering should be considered complete- the element's data is fully rendered or the view is not visible
	 */
	private doNextProgressiveRender(element: IChatResponseViewModel, index: number, templateData: IChatListItemTemplate, isInRenderElement: boolean): boolean {
		if (!this._isVisible) {
			return true;
		}

		if (element.isCanceled) {
			this.traceLayout('doNextProgressiveRender', `canceled, index=${index}`);
			element.renderData = undefined;
			this.renderChatResponseBasic(element, index, templateData);
			return true;
		}

		templateData.rowContainer.classList.toggle('chat-response-loading', true);
		this.traceLayout('doNextProgressiveRender', `START progressive render, index=${index}, renderData=${JSON.stringify(element.renderData)}`);
		const contentForThisTurn = this.getNextProgressiveRenderContent(element);
		const partsToRender = this.diff(templateData.renderedParts ?? [], contentForThisTurn.content, element);

		const contentIsAlreadyRendered = partsToRender.every(part => part === null);
		if (contentIsAlreadyRendered) {
			if (contentForThisTurn.moreContentAvailable) {
				// The content that we want to render in this turn is already rendered, but there is more content to render on the next tick
				this.traceLayout('doNextProgressiveRender', 'not rendering any new content this tick, but more available');
				return false;
			} else if (element.isComplete) {
				// All content is rendered, and response is done, so do a normal render
				this.traceLayout('doNextProgressiveRender', `END progressive render, index=${index} and clearing renderData, response is complete`);
				element.renderData = undefined;
				this.renderChatResponseBasic(element, index, templateData);
				return true;
			} else {
				// Nothing new to render, stop rendering until next model update
				this.traceLayout('doNextProgressiveRender', 'caught up with the stream- no new content to render');

				if (!templateData.renderedParts) {
					// First render? Initialize currentRenderedHeight. https://github.com/microsoft/vscode/issues/232096
					const height = templateData.rowContainer.offsetHeight;
					element.currentRenderedHeight = height;
				}

				return true;
			}
		}

		// Do an actual progressive render
		this.traceLayout('doNextProgressiveRender', `doing progressive render, ${partsToRender.length} parts to render`);
		this.renderChatContentDiff(partsToRender, contentForThisTurn.content, element, index, templateData);

		const height = templateData.rowContainer.offsetHeight;
		element.currentRenderedHeight = height;
		if (!isInRenderElement) {
			this._onDidChangeItemHeight.fire({ element, height });
		}

		return false;
	}

	private renderChatContentDiff(partsToRender: ReadonlyArray<IChatRendererContent | null>, contentForThisTurn: ReadonlyArray<IChatRendererContent>, element: IChatResponseViewModel, elementIndex: number, templateData: IChatListItemTemplate): void {
		const renderedParts = templateData.renderedParts ?? [];
		templateData.renderedParts = renderedParts;
		partsToRender.forEach((partToRender, contentIndex) => {
			if (!partToRender) {
				// null=no change
				return;
			}

			const alreadyRenderedPart = templateData.renderedParts?.[contentIndex];

			// Preserve the existing thinking part instance during streaming and update it in place
			// to avoid resetting expanded/collapsed state on every tick.
			if (alreadyRenderedPart && partToRender.kind === 'thinking' && alreadyRenderedPart instanceof ChatThinkingContentPart) {
				alreadyRenderedPart.updateThinking(partToRender);
				renderedParts[contentIndex] = alreadyRenderedPart;
				return;
			}

			const preceedingContentParts = renderedParts.slice(0, contentIndex);
			const context: IChatContentPartRenderContext = {
				element,
				elementIndex: elementIndex,
				content: contentForThisTurn,
				preceedingContentParts,
				contentIndex: contentIndex,
				container: templateData.rowContainer,
			};
			const newPart = this.renderChatContentPart(partToRender, templateData, context);
			if (newPart) {
				renderedParts[contentIndex] = newPart;
				// Maybe the part can't be rendered in this context, but this shouldn't really happen
				try {
					if (alreadyRenderedPart?.domNode) {
						if (newPart.domNode) {
							alreadyRenderedPart.domNode.replaceWith(newPart.domNode);
						} else {
							alreadyRenderedPart.domNode.remove();
						}
					} else if (newPart.domNode) {
						templateData.value.appendChild(newPart.domNode);
					}
				} catch (err) {
					this.logService.error('ChatListItemRenderer#renderChatContentDiff: error replacing part', err);
				}
			} else {
				alreadyRenderedPart?.domNode?.remove();
			}
		});

		// Delete previously rendered parts that are removed
		for (let i = partsToRender.length; i < renderedParts.length; i++) {
			const part = renderedParts[i];
			if (part) {
				part.dispose();
				part.domNode?.remove();
				delete renderedParts[i];
			}
		}
	}

	/**
	 * Returns all content parts that should be rendered, and trimmed markdown content. We will diff this with the current rendered set.
	 */
	private getNextProgressiveRenderContent(element: IChatResponseViewModel): { content: IChatRendererContent[]; moreContentAvailable: boolean } {
		const data = this.getDataForProgressiveRender(element);

		// An unregistered setting for development- skip the word counting and smoothing, just render content as it comes in
		const renderImmediately = this.configService.getValue<boolean>('chat.experimental.renderMarkdownImmediately') === true;

		const renderableResponse = annotateSpecialMarkdownContent(element.response.value);

		this.traceLayout('getNextProgressiveRenderContent', `Want to render ${data.numWordsToRender} at ${data.rate} words/s, counting...`);
		let numNeededWords = data.numWordsToRender;
		const partsToRender: IChatRendererContent[] = [];

		// Always add the references to avoid shifting the content parts when a reference is added, and having to re-diff all the content.
		// The part will hide itself if the list is empty.
		partsToRender.push({ kind: 'references', references: element.contentReferences });

		let moreContentAvailable = false;
		for (let i = 0; i < renderableResponse.length; i++) {
			const part = renderableResponse[i];
			if (part.kind === 'markdownContent' && !renderImmediately) {
				const wordCountResult = getNWords(part.content.value, numNeededWords);
				this.traceLayout('getNextProgressiveRenderContent', `  Chunk ${i}: Want to render ${numNeededWords} words and found ${wordCountResult.returnedWordCount} words. Total words in chunk: ${wordCountResult.totalWordCount}`);
				numNeededWords -= wordCountResult.returnedWordCount;

				if (wordCountResult.isFullString) {
					partsToRender.push(part);

					// Consumed full markdown chunk- need to ensure that all following non-markdown parts are rendered
					for (const nextPart of renderableResponse.slice(i + 1)) {
						if (nextPart.kind !== 'markdownContent') {
							i++;
							partsToRender.push(nextPart);
						} else {
							break;
						}
					}
				} else {
					// Only taking part of this markdown part
					moreContentAvailable = true;
					partsToRender.push({ ...part, content: new MarkdownString(wordCountResult.value, part.content) });
				}

				if (numNeededWords <= 0) {
					// Collected all words and following non-markdown parts if needed, done
					if (renderableResponse.slice(i + 1).some(part => part.kind === 'markdownContent')) {
						moreContentAvailable = true;
					}
					break;
				}
			} else {
				partsToRender.push(part);
			}
		}

		const lastWordCount = element.contentUpdateTimings?.lastWordCount ?? 0;
		const newRenderedWordCount = data.numWordsToRender - numNeededWords;
		const bufferWords = lastWordCount - newRenderedWordCount;
		this.traceLayout('getNextProgressiveRenderContent', `Want to render ${data.numWordsToRender} words. Rendering ${newRenderedWordCount} words. Buffer: ${bufferWords} words`);
		if (newRenderedWordCount > 0 && newRenderedWordCount !== element.renderData?.renderedWordCount) {
			// Only update lastRenderTime when we actually render new content
			element.renderData = { lastRenderTime: Date.now(), renderedWordCount: newRenderedWordCount, renderedParts: partsToRender };
		}

		if (this.shouldShowWorkingProgress(element, partsToRender)) {
			partsToRender.push({ kind: 'working' });
		}

		const fileChangesSummaryPart = this.getChatFileChangesSummaryPart(element);
		if (fileChangesSummaryPart) {
			partsToRender.push(fileChangesSummaryPart);
		}

		return { content: partsToRender, moreContentAvailable };
	}

	private shouldShowFileChangesSummary(element: IChatResponseViewModel): boolean {
		return element.isComplete && this.configService.getValue<boolean>('chat.checkpoints.showFileChanges');
	}


	private getDataForProgressiveRender(element: IChatResponseViewModel) {
		const renderData = element.renderData ?? { lastRenderTime: 0, renderedWordCount: 0 };

		const rate = this.getProgressiveRenderRate(element);
		const numWordsToRender = renderData.lastRenderTime === 0 ?
			1 :
			renderData.renderedWordCount +
			// Additional words to render beyond what's already rendered
			Math.floor((Date.now() - renderData.lastRenderTime) / 1000 * rate);

		return {
			numWordsToRender,
			rate
		};
	}

	private diff(renderedParts: ReadonlyArray<IChatContentPart>, contentToRender: ReadonlyArray<IChatRendererContent>, element: ChatTreeItem): ReadonlyArray<IChatRendererContent | null> {
		const diff: (IChatRendererContent | null)[] = [];
		for (let i = 0; i < contentToRender.length; i++) {
			const content = contentToRender[i];
			const renderedPart = renderedParts[i];

			if (!renderedPart || !renderedPart.hasSameContent(content, contentToRender.slice(i + 1), element)) {
				diff.push(content);
			} else {
				// null -> no change
				diff.push(null);
			}
		}

		return diff;
	}

	// Put the part om a "pinned" collapsible region if it is thinking or a special tool invocation (and there has been some thinking).
	private shouldPinPart(part: IChatRendererContent, element?: IChatResponseViewModel): boolean {

		if ((part.kind === 'toolInvocation' || part.kind === 'toolInvocationSerialized') && element) {
			// Explicit set of tools that should be pinned when there has been thinking
			const specialToolIds = new Set<string>([
				'copilot_searchCodebase',
				'copilot_searchWorkspaceSymbols',
				'copilot_listCodeUsages',
				'copilot_think',
				'copilot_findFiles',
				'copilot_findTextInFiles',
				'copilot_readFile',
				'copilot_listDirectory',
				'copilot_getChangedFiles',
			]);
			const isSpecialTool = specialToolIds.has(part.toolId);
			return isSpecialTool && this._hasHitThinking;
		}

		return false;
	}

	private renderChatContentPart(content: IChatRendererContent, templateData: IChatListItemTemplate, context: IChatContentPartRenderContext): IChatContentPart | undefined {
		try {

			// if we get an empty thinking part, mark thinking as finished
			if (content.kind === 'thinking' && (Array.isArray(content.value) ? content.value.length === 0 : !content.value)) {
				this._currentThinkingPart?.updateId(content, true);
			}

			// we got a non-thinking and non-thinking tool content part
			if (this._currentThinkingPart && content.kind !== 'working' && (content.kind !== 'thinking' && !this.shouldPinPart(content, isResponseVM(context.element) ? context.element : undefined))) {
				this._currentThinkingPart?.updateId(undefined, true);
				this._currentThinkingPart = undefined;
			}

			// if we hit a non thinking part that should be inside the thinking pinned
			if (this.shouldPinPart(content, isResponseVM(context.element) ? context.element : undefined)) {
				return this.renderSpecialThinking(content, templateData, context);
			}

			if (content.kind === 'treeData') {
				return this.renderTreeData(content, templateData, context);
			} else if (content.kind === 'multiDiffData') {
				return this.renderMultiDiffData(content, templateData, context);
			} else if (content.kind === 'progressMessage') {
				return this.instantiationService.createInstance(ChatProgressContentPart, content, this.renderer, context, undefined, undefined, undefined);
			} else if (content.kind === 'working') {
				return this.instantiationService.createInstance(ChatWorkingProgressContentPart, content, this.renderer, context);
			} else if (content.kind === 'progressTask' || content.kind === 'progressTaskSerialized') {
				return this.renderProgressTask(content, templateData, context);
			} else if (content.kind === 'command') {
				return this.instantiationService.createInstance(ChatCommandButtonContentPart, content, context);
			} else if (content.kind === 'textEditGroup') {
				return this.renderTextEdit(context, content, templateData);
			} else if (content.kind === 'confirmation') {
				return this.renderConfirmation(context, content, templateData);
			} else if (content.kind === 'warning') {
				return this.instantiationService.createInstance(ChatErrorContentPart, ChatErrorLevel.Warning, content.content, content, this.renderer);
			} else if (content.kind === 'markdownContent') {
				return this.renderMarkdown(content, templateData, context);
			} else if (content.kind === 'references') {
				return this.renderContentReferencesListData(content, undefined, context, templateData);
			} else if (content.kind === 'codeCitations') {
				return this.renderCodeCitations(content, context, templateData);
			} else if (content.kind === 'toolInvocation' || content.kind === 'toolInvocationSerialized') {
				return this.renderToolInvocation(content, context, templateData);
			} else if (content.kind === 'extensions') {
				return this.renderExtensionsContent(content, context, templateData);
			} else if (content.kind === 'pullRequest') {
				return this.renderPullRequestContent(content, context, templateData);
			} else if (content.kind === 'undoStop') {
				return this.renderUndoStop(content);
			} else if (content.kind === 'errorDetails') {
				return this.renderChatErrorDetails(context, content, templateData);
			} else if (content.kind === 'elicitation') {
				return this.renderElicitation(context, content, templateData);
			} else if (content.kind === 'changesSummary') {
				return this.renderChangesSummary(content, context, templateData);
			} else if (content.kind === 'thinking') {

				// Mark that we've entered a thinking part in this response
				this._hasHitThinking = true;

				// if (this._finishedThinking && this._currentThinkingPart?.domNode) {
				// 	this._currentThinkingPart.finalizeTitleIfDefault();
				// 	this.updateItemHeight(templateData);
				// }


				if (Array.isArray(content.value)) {
					if (content.value.length < 1) {
						this._currentThinkingPart?.finalizeTitleIfDefault();
						return this.renderNoContent(other => content.kind === other.kind);
					}
					for (const item of content.value) {
						if (item) {
							const itemContent = { ...content, value: item };
							const itemPart = templateData.instantiationService.createInstance(ChatThinkingContentPart, itemContent, context);
							// Ensure row height updates when the collapsible thinking part expands/collapses
							itemPart.addDisposable(itemPart.onDidChangeHeight(() => this.updateItemHeight(templateData)));
							this._currentThinkingPart = itemPart;
							return itemPart;
						}
					}
				} else if (!content.value) {
					this._currentThinkingPart?.finalizeTitleIfDefault();
					return this.renderNoContent(other => content.kind === other.kind);
				} else {
					if (this._currentThinkingPart) {
						this._currentThinkingPart.updateNew(content, context);
						this._currentThinkingPart.updateId(content);
						return this._currentThinkingPart;
					} else {
						const part = templateData.instantiationService.createInstance(ChatThinkingContentPart, content, context);
						part.addDisposable(part.onDidChangeHeight(() => this.updateItemHeight(templateData)));
						this._currentThinkingPart = part;
						this._currentThinkingPart.updateId(content);
						return part;
					}

				}
			}

			return this.renderNoContent(other => content.kind === other.kind);
		} catch (err) {
			alert(`Chat error: ${toErrorMessage(err, false)}`);
			this.logService.error('ChatListItemRenderer#renderChatContentPart: error rendering content', toErrorMessage(err, true));
			const errorPart = this.instantiationService.createInstance(ChatErrorContentPart, ChatErrorLevel.Error, new MarkdownString(localize('renderFailMsg', "Failed to render content") + `: ${toErrorMessage(err, false)}`), content, this.renderer);
			return {
				dispose: () => errorPart.dispose(),
				domNode: errorPart.domNode,
				hasSameContent: (other => content.kind === other.kind),
			};
		}
	}

	private renderChatErrorDetails(context: IChatContentPartRenderContext, content: IChatErrorDetailsPart, templateData: IChatListItemTemplate): IChatContentPart {
		if (!isResponseVM(context.element)) {
			return this.renderNoContent(other => content.kind === other.kind);
		}

		const isLast = context.elementIndex === this.delegate.getListLength() - 1;
		if (content.errorDetails.isQuotaExceeded) {
			const renderedError = this.instantiationService.createInstance(ChatQuotaExceededPart, context.element, content, this.renderer);
			renderedError.addDisposable(renderedError.onDidChangeHeight(() => this.updateItemHeight(templateData)));
			return renderedError;
		} else if (content.errorDetails.confirmationButtons && isLast) {
			const level = content.errorDetails.level ?? ChatErrorLevel.Error;
			const errorConfirmation = this.instantiationService.createInstance(ChatErrorConfirmationContentPart, level, new MarkdownString(content.errorDetails.message), content, content.errorDetails.confirmationButtons, this.renderer, context);
			errorConfirmation.addDisposable(errorConfirmation.onDidChangeHeight(() => this.updateItemHeight(templateData)));
			return errorConfirmation;
		} else {
			const level = content.errorDetails.level ?? ChatErrorLevel.Error;
			return this.instantiationService.createInstance(ChatErrorContentPart, level, new MarkdownString(content.errorDetails.message), content, this.renderer);
		}
	}

	private renderUndoStop(content: IChatUndoStop) {
		return this.renderNoContent(other => other.kind === content.kind && other.id === content.id);
	}

	private renderNoContent(equals: (otherContent: IChatRendererContent) => boolean): IChatContentPart {
		return {
			dispose: () => { },
			domNode: undefined,
			hasSameContent: equals,
		};
	}

	private renderTreeData(content: IChatTreeData, templateData: IChatListItemTemplate, context: IChatContentPartRenderContext): IChatContentPart {
		const data = content.treeData;
		const treeDataIndex = context.preceedingContentParts.filter(part => part instanceof ChatTreeContentPart).length;
		const treePart = this.instantiationService.createInstance(ChatTreeContentPart, data, context.element, this._treePool, treeDataIndex);

		treePart.addDisposable(treePart.onDidChangeHeight(() => {
			this.updateItemHeight(templateData);
		}));

		if (isResponseVM(context.element)) {
			const fileTreeFocusInfo = {
				treeDataId: data.uri.toString(),
				treeIndex: treeDataIndex,
				focus() {
					treePart.domFocus();
				}
			};

			// TODO@roblourens there's got to be a better way to navigate trees
			treePart.addDisposable(treePart.onDidFocus(() => {
				this.focusedFileTreesByResponseId.set(context.element.id, fileTreeFocusInfo.treeIndex);
			}));

			const fileTrees = this.fileTreesByResponseId.get(context.element.id) ?? [];
			fileTrees.push(fileTreeFocusInfo);
			this.fileTreesByResponseId.set(context.element.id, distinct(fileTrees, (v) => v.treeDataId));
			treePart.addDisposable(toDisposable(() => this.fileTreesByResponseId.set(context.element.id, fileTrees.filter(v => v.treeDataId !== data.uri.toString()))));
		}

		return treePart;
	}

	private renderMultiDiffData(content: IChatMultiDiffData, templateData: IChatListItemTemplate, context: IChatContentPartRenderContext): IChatContentPart {
		const multiDiffPart = this.instantiationService.createInstance(ChatMultiDiffContentPart, content, context.element);
		multiDiffPart.addDisposable(multiDiffPart.onDidChangeHeight(() => {
			this.updateItemHeight(templateData);
		}));
		return multiDiffPart;
	}

	private renderContentReferencesListData(references: IChatReferences, labelOverride: string | undefined, context: IChatContentPartRenderContext, templateData: IChatListItemTemplate): ChatCollapsibleListContentPart {
		const referencesPart = this.instantiationService.createInstance(ChatUsedReferencesListContentPart, references.references, labelOverride, context, this._contentReferencesListPool, { expandedWhenEmptyResponse: checkModeOption(this.delegate.currentChatMode(), this.rendererOptions.referencesExpandedWhenEmptyResponse) });
		referencesPart.addDisposable(referencesPart.onDidChangeHeight(() => {
			this.updateItemHeight(templateData);
		}));

		return referencesPart;
	}

	private renderCodeCitations(citations: IChatCodeCitations, context: IChatContentPartRenderContext, templateData: IChatListItemTemplate): ChatCodeCitationContentPart {
		const citationsPart = this.instantiationService.createInstance(ChatCodeCitationContentPart, citations, context);
		return citationsPart;
	}

	private getCodeBlockStartIndex(context: IChatContentPartRenderContext): number {
		return context.preceedingContentParts.reduce((acc, part) => acc + (part.codeblocks?.length ?? 0), 0);
	}

	private handleRenderedCodeblocks(element: ChatTreeItem, part: IChatContentPart, codeBlockStartIndex: number): void {
		if (!part.addDisposable || part.codeblocksPartId === undefined) {
			return;
		}

		const codeBlocksByResponseId = this.codeBlocksByResponseId.get(element.id) ?? [];
		this.codeBlocksByResponseId.set(element.id, codeBlocksByResponseId);
		part.addDisposable(toDisposable(() => {
			const codeBlocksByResponseId = this.codeBlocksByResponseId.get(element.id);
			if (codeBlocksByResponseId) {
				// Only delete if this is my code block
				part.codeblocks?.forEach((info, i) => {
					const codeblock = codeBlocksByResponseId[codeBlockStartIndex + i];
					if (codeblock?.ownerMarkdownPartId === part.codeblocksPartId) {
						delete codeBlocksByResponseId[codeBlockStartIndex + i];
					}
				});
			}
		}));

		part.codeblocks?.forEach((info, i) => {
			codeBlocksByResponseId[codeBlockStartIndex + i] = info;
			part.addDisposable!(thenIfNotDisposed(info.uriPromise, uri => {
				if (!uri) {
					return;
				}

				this.codeBlocksByEditorUri.set(uri, info);
				part.addDisposable!(toDisposable(() => {
					const codeblock = this.codeBlocksByEditorUri.get(uri);
					if (codeblock?.ownerMarkdownPartId === part.codeblocksPartId) {
						this.codeBlocksByEditorUri.delete(uri);
					}
				}));
			}));
		});

	}

	private renderToolInvocation(toolInvocation: IChatToolInvocation | IChatToolInvocationSerialized, context: IChatContentPartRenderContext, templateData: IChatListItemTemplate): IChatContentPart | undefined {
		const codeBlockStartIndex = this.getCodeBlockStartIndex(context);
		const part = this.instantiationService.createInstance(ChatToolInvocationPart, toolInvocation, context, this.renderer, this._contentReferencesListPool, this._toolEditorPool, () => this._currentLayoutWidth, this._toolInvocationCodeBlockCollection, codeBlockStartIndex);
		part.addDisposable(part.onDidChangeHeight(() => {
			this.updateItemHeight(templateData);
		}));
		this.handleRenderedCodeblocks(context.element, part, codeBlockStartIndex);
		return part;
	}

	private renderExtensionsContent(extensionsContent: IChatExtensionsContent, context: IChatContentPartRenderContext, templateData: IChatListItemTemplate): IChatContentPart | undefined {
		const part = this.instantiationService.createInstance(ChatExtensionsContentPart, extensionsContent);
		part.addDisposable(part.onDidChangeHeight(() => this.updateItemHeight(templateData)));
		return part;
	}

	private renderPullRequestContent(pullRequestContent: IChatPullRequestContent, context: IChatContentPartRenderContext, templateData: IChatListItemTemplate): IChatContentPart | undefined {
		const part = this.instantiationService.createInstance(ChatPullRequestContentPart, pullRequestContent);
		part.addDisposable(part.onDidChangeHeight(() => this.updateItemHeight(templateData)));
		return part;
	}

	private renderProgressTask(task: IChatTask | IChatTaskSerialized, templateData: IChatListItemTemplate, context: IChatContentPartRenderContext): IChatContentPart | undefined {
		if (!isResponseVM(context.element)) {
			return;
		}

		const taskPart = this.instantiationService.createInstance(ChatTaskContentPart, task, this._contentReferencesListPool, this.renderer, context);
		taskPart.addDisposable(taskPart.onDidChangeHeight(() => {
			this.updateItemHeight(templateData);
		}));
		return taskPart;
	}


	private renderConfirmation(context: IChatContentPartRenderContext, confirmation: IChatConfirmation, templateData: IChatListItemTemplate): IChatContentPart {
		const part = this.instantiationService.createInstance(ChatConfirmationContentPart, confirmation, context);
		part.addDisposable(part.onDidChangeHeight(() => this.updateItemHeight(templateData)));
		return part;
	}

	private renderElicitation(context: IChatContentPartRenderContext, elicitation: IChatElicitationRequest, templateData: IChatListItemTemplate): IChatContentPart {
		const part = this.instantiationService.createInstance(ChatElicitationContentPart, elicitation, context);
		part.addDisposable(part.onDidChangeHeight(() => this.updateItemHeight(templateData)));
		return part;
	}

	private renderSpecialThinking(content: IChatRendererContent, templateData: IChatListItemTemplate, context: IChatContentPartRenderContext): IChatContentPart | undefined {
		let childPart: IChatContentPart | undefined;

		if (content.kind === 'toolInvocation' || content.kind === 'toolInvocationSerialized') {
			childPart = this.renderToolInvocation(content, context, templateData);
		}

		if (!childPart?.domNode) {
			return undefined;
		}

		const newDomPart = childPart?.domNode;
		if (!newDomPart || !this._currentThinkingPart) {
			return;
		}

		this._currentThinkingPart.appendItem(newDomPart);

		if (childPart) {
			// Register child parts at the row level so disposing the pinned container
			// after handoff doesn't tear down moved tool/thinking DOM
			templateData.elementDisposables.add(childPart);
		}

		if (context.element.isComplete) {
			this._currentThinkingPart?.finalizeTitleIfDefault();
			this._currentThinkingPart?.appendItem(newDomPart);
			this.updateItemHeight(templateData);
		}

		return this._currentThinkingPart;
	}

	private renderChangesSummary(content: IChatChangesSummaryPart, context: IChatContentPartRenderContext, templateData: IChatListItemTemplate): IChatContentPart {
		const part = this.instantiationService.createInstance(ChatCheckpointFileChangesSummaryContentPart, content, context);
		part.addDisposable(part.onDidChangeHeight(() => { this.updateItemHeight(templateData); }));
		return part;
	}

	private renderAttachments(variables: IChatRequestVariableEntry[], contentReferences: ReadonlyArray<IChatContentReference> | undefined, templateData: IChatListItemTemplate) {
		return this.instantiationService.createInstance(ChatAttachmentsContentPart, variables, contentReferences, undefined);
	}

	private renderTextEdit(context: IChatContentPartRenderContext, chatTextEdit: IChatTextEditGroup, templateData: IChatListItemTemplate): IChatContentPart {
		const textEditPart = this.instantiationService.createInstance(ChatTextEditContentPart, chatTextEdit, context, this.rendererOptions, this._diffEditorPool, this._currentLayoutWidth);
		textEditPart.addDisposable(textEditPart.onDidChangeHeight(() => {
			textEditPart.layout(this._currentLayoutWidth);
			this.updateItemHeight(templateData);
		}));

		return textEditPart;
	}

	private renderMarkdown(markdown: IChatMarkdownContent, templateData: IChatListItemTemplate, context: IChatContentPartRenderContext): IChatContentPart {
		const element = context.element;
		const fillInIncompleteTokens = isResponseVM(element) && (!element.isComplete || element.isCanceled || element.errorDetails?.responseIsFiltered || element.errorDetails?.responseIsIncomplete || !!element.renderData);
		const codeBlockStartIndex = this.getCodeBlockStartIndex(context);
		const markdownPart = templateData.instantiationService.createInstance(ChatMarkdownContentPart, markdown, context, this._editorPool, fillInIncompleteTokens, codeBlockStartIndex, this.renderer, undefined, this._currentLayoutWidth, this.codeBlockModelCollection, {});
		if (isRequestVM(element)) {
			markdownPart.domNode.tabIndex = 0;
			if (this.configService.getValue<string>('chat.editRequests') === 'inline' && this.rendererOptions.editable) {
				markdownPart.domNode.classList.add('clickable');
				markdownPart.addDisposable(dom.addDisposableListener(markdownPart.domNode, dom.EventType.CLICK, (e: MouseEvent) => {
					if (this.viewModel?.editing?.id === element.id) {
						return;
					}

					// Don't handle clicks on links
					const clickedElement = e.target as HTMLElement;
					if (clickedElement.tagName === 'A') {
						return;
					}

					// Don't handle if there's a text selection in the window
					const selection = dom.getWindow(templateData.rowContainer).getSelection();
					if (selection && !selection.isCollapsed && selection.toString().length > 0) {
						return;
					}

					// Don't handle if there's a selection in code block
					const monacoEditor = dom.findParentWithClass(clickedElement, 'monaco-editor');
					if (monacoEditor) {
						const editorPart = Array.from(this.editorsInUse()).find(editor =>
							editor.element.contains(monacoEditor));

						if (editorPart?.editor.getSelection()?.isEmpty() === false) {
							return;
						}
					}

					e.preventDefault();
					e.stopPropagation();
					this._onDidClickRequest.fire(templateData);
				}));
				this._register(this.hoverService.setupManagedHover(getDefaultHoverDelegate('element'), markdownPart.domNode, localize('requestMarkdownPartTitle', "Click to Edit"), { trapFocus: true }));
			}
			markdownPart.addDisposable(dom.addDisposableListener(markdownPart.domNode, dom.EventType.FOCUS, () => {
				this.hoverVisible(templateData.requestHover);
			}));
			markdownPart.addDisposable(dom.addDisposableListener(markdownPart.domNode, dom.EventType.BLUR, () => {
				this.hoverHidden(templateData.requestHover);
			}));
		}

		markdownPart.addDisposable(markdownPart.onDidChangeHeight(() => {
			markdownPart.layout(this._currentLayoutWidth);
			this.updateItemHeight(templateData);
		}));

		this.handleRenderedCodeblocks(element, markdownPart, codeBlockStartIndex);

		return markdownPart;
	}

	disposeElement(node: ITreeNode<ChatTreeItem, FuzzyScore>, index: number, templateData: IChatListItemTemplate, details?: IListElementRenderDetails): void {
		this.traceLayout('disposeElement', `Disposing element, index=${index}`);
		templateData.elementDisposables.clear();

		if (templateData.currentElement && !this.viewModel?.editing) {
			this.templateDataByRequestId.delete(templateData.currentElement.id);
		}

		if (isRequestVM(node.element) && node.element.id === this.viewModel?.editing?.id && details?.onScroll) {
			this._onDidDispose.fire(templateData);
		}

		// Don't retain the toolbar context which includes chat viewmodels
		if (templateData.titleToolbar) {
			templateData.titleToolbar.context = undefined;
		}
		templateData.footerToolbar.context = undefined;
	}

	disposeTemplate(templateData: IChatListItemTemplate): void {
		templateData.templateDisposables.dispose();
	}

	private hoverVisible(requestHover: HTMLElement) {
		requestHover.style.opacity = '1';
	}

	private hoverHidden(requestHover: HTMLElement) {
		requestHover.style.opacity = '0';
	}

}

export class ChatListDelegate implements IListVirtualDelegate<ChatTreeItem> {
	constructor(
		private readonly defaultElementHeight: number,
		@ILogService private readonly logService: ILogService
	) { }

	private _traceLayout(method: string, message: string) {
		if (forceVerboseLayoutTracing) {
			this.logService.info(`ChatListDelegate#${method}: ${message}`);
		} else {
			this.logService.trace(`ChatListDelegate#${method}: ${message}`);
		}
	}

	getHeight(element: ChatTreeItem): number {
		const kind = isRequestVM(element) ? 'request' : 'response';
		const height = ('currentRenderedHeight' in element ? element.currentRenderedHeight : undefined) ?? this.defaultElementHeight;
		this._traceLayout('getHeight', `${kind}, height=${height}`);
		return height;
	}

	getTemplateId(element: ChatTreeItem): string {
		return ChatListItemRenderer.ID;
	}

	hasDynamicHeight(element: ChatTreeItem): boolean {
		return true;
	}
}

const voteDownDetailLabels: Record<ChatAgentVoteDownReason, string> = {
	[ChatAgentVoteDownReason.IncorrectCode]: localize('incorrectCode', "Suggested incorrect code"),
	[ChatAgentVoteDownReason.DidNotFollowInstructions]: localize('didNotFollowInstructions', "Didn't follow instructions"),
	[ChatAgentVoteDownReason.MissingContext]: localize('missingContext', "Missing context"),
	[ChatAgentVoteDownReason.OffensiveOrUnsafe]: localize('offensiveOrUnsafe', "Offensive or unsafe"),
	[ChatAgentVoteDownReason.PoorlyWrittenOrFormatted]: localize('poorlyWrittenOrFormatted', "Poorly written or formatted"),
	[ChatAgentVoteDownReason.RefusedAValidRequest]: localize('refusedAValidRequest', "Refused a valid request"),
	[ChatAgentVoteDownReason.IncompleteCode]: localize('incompleteCode', "Incomplete code"),
	[ChatAgentVoteDownReason.WillReportIssue]: localize('reportIssue', "Report an issue"),
	[ChatAgentVoteDownReason.Other]: localize('other', "Other"),
};

export class ChatVoteDownButton extends DropdownMenuActionViewItem {
	constructor(
		action: IAction,
		options: IDropdownMenuActionViewItemOptions | undefined,
		@ICommandService private readonly commandService: ICommandService,
		@IWorkbenchIssueService private readonly issueService: IWorkbenchIssueService,
		@ILogService private readonly logService: ILogService,
		@IContextMenuService contextMenuService: IContextMenuService,
	) {
		super(action,
			{ getActions: () => this.getActions(), },
			contextMenuService,
			{
				...options,
				classNames: ThemeIcon.asClassNameArray(Codicon.thumbsdown),
			});
	}

	getActions(): readonly IAction[] {
		return [
			this.getVoteDownDetailAction(ChatAgentVoteDownReason.IncorrectCode),
			this.getVoteDownDetailAction(ChatAgentVoteDownReason.DidNotFollowInstructions),
			this.getVoteDownDetailAction(ChatAgentVoteDownReason.IncompleteCode),
			this.getVoteDownDetailAction(ChatAgentVoteDownReason.MissingContext),
			this.getVoteDownDetailAction(ChatAgentVoteDownReason.PoorlyWrittenOrFormatted),
			this.getVoteDownDetailAction(ChatAgentVoteDownReason.RefusedAValidRequest),
			this.getVoteDownDetailAction(ChatAgentVoteDownReason.OffensiveOrUnsafe),
			this.getVoteDownDetailAction(ChatAgentVoteDownReason.Other),
			{
				id: 'reportIssue',
				label: voteDownDetailLabels[ChatAgentVoteDownReason.WillReportIssue],
				tooltip: '',
				enabled: true,
				class: undefined,
				run: async (context: IChatResponseViewModel) => {
					if (!isResponseVM(context)) {
						this.logService.error('ChatVoteDownButton#run: invalid context');
						return;
					}

					await this.commandService.executeCommand(MarkUnhelpfulActionId, context, ChatAgentVoteDownReason.WillReportIssue);
					await this.issueService.openReporter({ extensionId: context.agent?.extensionId.value });
				}
			}
		];
	}

	override render(container: HTMLElement): void {
		super.render(container);

		this.element?.classList.toggle('checked', this.action.checked);
	}

	private getVoteDownDetailAction(reason: ChatAgentVoteDownReason): IAction {
		const label = voteDownDetailLabels[reason];
		return {
			id: MarkUnhelpfulActionId,
			label,
			tooltip: '',
			enabled: true,
			checked: (this._context as IChatResponseViewModel).voteDownReason === reason,
			class: undefined,
			run: async (context: IChatResponseViewModel) => {
				if (!isResponseVM(context)) {
					this.logService.error('ChatVoteDownButton#getVoteDownDetailAction: invalid context');
					return;
				}

				await this.commandService.executeCommand(MarkUnhelpfulActionId, context, reason);
			}
		};
	}
}<|MERGE_RESOLUTION|>--- conflicted
+++ resolved
@@ -756,13 +756,8 @@
 		const lastPart = findLast(partsToRender, part => part.kind !== 'markdownContent' || part.content.value.trim().length > 0);
 		if (
 			!lastPart ||
-<<<<<<< HEAD
 			lastPart.kind === 'references' || lastPart.kind === 'thinking' ||
-			(lastPart.kind === 'toolInvocation' && (lastPart.isComplete || lastPart.presentation === 'hidden')) ||
-=======
-			lastPart.kind === 'references' ||
 			((lastPart.kind === 'toolInvocation' || lastPart.kind === 'toolInvocationSerialized') && (lastPart.isComplete || lastPart.presentation === 'hidden')) ||
->>>>>>> 335e03df
 			((lastPart.kind === 'textEditGroup' || lastPart.kind === 'notebookEditGroup') && lastPart.done && !partsToRender.some(part => part.kind === 'toolInvocation' && !part.isComplete)) ||
 			(lastPart.kind === 'progressTask' && lastPart.deferred.isSettled) ||
 			lastPart.kind === 'prepareToolInvocation'

--- conflicted
+++ resolved
@@ -347,16 +347,10 @@
 				},
 			}));
 		}
-<<<<<<< HEAD
-
-		templateDisposables.add(dom.addDisposableListener(rowContainer, dom.EventType.MOUSE_ENTER, () => {
-			if (isRequestVM(template.currentElement) && !this.viewModel?.editing) {
-				dom.show(requestHover);
-=======
+
 		templateDisposables.add(dom.addDisposableListener(rowContainer, dom.EventType.MOUSE_ENTER, () => {
 			if (isRequestVM(template.currentElement)) {
 				this.hoverVisible(requestHover);
->>>>>>> 1a797f97
 			}
 		}));
 
@@ -365,12 +359,7 @@
 				this.hoverHidden(requestHover);
 			}
 		}));
-<<<<<<< HEAD
-
-		dom.hide(requestHover);
-=======
 		this.hoverHidden(requestHover);
->>>>>>> 1a797f97
 		const user = dom.append(header, $('.user'));
 		const avatarContainer = dom.append(user, $('.avatar-container'));
 		const username = dom.append(user, $('h3.username'));
@@ -1204,7 +1193,6 @@
 		const codeBlockStartIndex = this.getCodeBlockStartIndex(context);
 		const markdownPart = templateData.instantiationService.createInstance(ChatMarkdownContentPart, markdown, context, this._editorPool, fillInIncompleteTokens, codeBlockStartIndex, this.renderer, this._currentLayoutWidth, this.codeBlockModelCollection, {});
 		if (isRequestVM(element)) {
-<<<<<<< HEAD
 			markdownPart.domNode.tabIndex = 0;
 			if (this.configService.getValue<boolean>('chat.editRequests')) {
 				markdownPart.domNode.classList.add('clickable');
@@ -1215,14 +1203,12 @@
 				}));
 				this._register(this.hoverService.setupManagedHover(getDefaultHoverDelegate('element'), markdownPart.domNode, localize('requestMarkdownPartTitle', "Click to edit"), { trapFocus: true }));
 			}
-=======
 			markdownPart.addDisposable(dom.addDisposableListener(markdownPart.domNode, dom.EventType.FOCUS, () => {
 				this.hoverVisible(templateData.requestHover);
 			}));
 			markdownPart.addDisposable(dom.addDisposableListener(markdownPart.domNode, dom.EventType.BLUR, () => {
 				this.hoverHidden(templateData.requestHover);
 			}));
->>>>>>> 1a797f97
 		}
 
 		markdownPart.addDisposable(markdownPart.onDidChangeHeight(() => {

--- conflicted
+++ resolved
@@ -456,11 +456,7 @@
 			`:${item.range.startLineNumber}`);
 	}
 
-<<<<<<< HEAD
 	private async _attachContext(widget: IChatWidget, quickInputService: IQuickInputService, commandService: ICommandService, clipboardService: IClipboardService, editorService: IEditorService, labelService: ILabelService, viewsService: IViewsService, chatEditingService: IChatEditingService | undefined, hostService: IHostService, fileService: IFileService, openerService: IOpenerService, textModelService: ITextModelService, isInBackground?: boolean, ...picks: IChatContextQuickPickItem[]) {
-=======
-	private async _attachContext(widget: IChatWidget, quickInputService: IQuickInputService, commandService: ICommandService, clipboardService: IClipboardService, editorService: IEditorService, labelService: ILabelService, viewsService: IViewsService, chatEditingService: IChatEditingService | undefined, hostService: IHostService, fileService: IFileService, isInBackground?: boolean, ...picks: IChatContextQuickPickItem[]) {
->>>>>>> 5cd9d62a
 		const toAttach: IChatRequestVariableEntry[] = [];
 		for (const pick of picks) {
 			if (isISymbolQuickPickItem(pick) && pick.symbol) {
@@ -654,11 +650,8 @@
 		const hostService = accessor.get(IHostService);
 		const extensionService = accessor.get(IExtensionService);
 		const fileService = accessor.get(IFileService);
-<<<<<<< HEAD
 		const openerService = accessor.get(IOpenerService);
 		const textModelService = accessor.get(ITextModelService);
-=======
->>>>>>> 5cd9d62a
 
 		const context: { widget?: IChatWidget; showFilesOnly?: boolean; placeholder?: string } | undefined = args[0];
 		const widget = context?.widget ?? widgetService.lastFocusedWidget;
@@ -807,7 +800,6 @@
 			const second = extractTextFromIconLabel(b.label).toUpperCase();
 
 			return compare(first, second);
-<<<<<<< HEAD
 		}), clipboardService, editorService, labelService, viewsService, chatEditingService, hostService, fileService, openerService, textModelService, '', context?.placeholder);
 	}
 
@@ -816,25 +808,11 @@
 			handleAccept: (item: IChatContextQuickPickItem, isBackgroundAccept: boolean) => {
 				if ('prefix' in item) {
 					this._show(quickInputService, commandService, widget, quickChatService, quickPickItems, clipboardService, editorService, labelService, viewsService, chatEditingService, hostService, fileService, openerService, textModelService, item.prefix, placeholder);
-=======
-		}), clipboardService, editorService, labelService, viewsService, chatEditingService, hostService, fileService, '', context?.placeholder);
-	}
-
-	private _show(quickInputService: IQuickInputService, commandService: ICommandService, widget: IChatWidget, quickChatService: IQuickChatService, quickPickItems: (IChatContextQuickPickItem | QuickPickItem)[] | undefined, clipboardService: IClipboardService, editorService: IEditorService, labelService: ILabelService, viewsService: IViewsService, chatEditingService: IChatEditingService | undefined, hostService: IHostService, fileService: IFileService, query: string = '', placeholder?: string) {
-		const providerOptions: AnythingQuickAccessProviderRunOptions = {
-			handleAccept: (item: IChatContextQuickPickItem, isBackgroundAccept: boolean) => {
-				if ('prefix' in item) {
-					this._show(quickInputService, commandService, widget, quickChatService, quickPickItems, clipboardService, editorService, labelService, viewsService, chatEditingService, hostService, fileService, item.prefix, placeholder);
->>>>>>> 5cd9d62a
 				} else {
 					if (!clipboardService) {
 						return;
 					}
-<<<<<<< HEAD
 					this._attachContext(widget, quickInputService, commandService, clipboardService, editorService, labelService, viewsService, chatEditingService, hostService, fileService, openerService, textModelService, isBackgroundAccept, item);
-=======
-					this._attachContext(widget, quickInputService, commandService, clipboardService, editorService, labelService, viewsService, chatEditingService, hostService, fileService, isBackgroundAccept, item);
->>>>>>> 5cd9d62a
 					if (isQuickChat(widget)) {
 						quickChatService.open();
 					}

--- conflicted
+++ resolved
@@ -33,16 +33,10 @@
 		if ($LastHistoryEntry.Id -eq $Global:__LastHistoryId)
 		{
 			# Don't provide a command line or exit code if there was no history entry (eg. ctrl+c, enter on no command)
-<<<<<<< HEAD
-			$Result  = "`e]633;E`a"
-			$Result += "`e]633;D`a"
+			$Result  = "$([char]0x1b)]633;E`a"
+			$Result += "$([char]0x1b)]633;D`a"
 		} else
 		{
-=======
-			$Result  = "$([char]0x1b)]633;E`a"
-			$Result += "$([char]0x1b)]633;D`a"
-		} else {
->>>>>>> c646be06
 			# Command finished command line
 			# OSC 633 ; A ; <CommandLine?> ST
 			$Result  = "$([char]0x1b)]633;E;"
@@ -68,13 +62,7 @@
 	$Result += "$([char]0x1b)]633;A`a"
 	# Current working directory
 	# OSC 633 ; <Property>=<Value> ST
-<<<<<<< HEAD
-	$Result += if($pwd.Provider.Name -eq 'FileSystem')
-	{"`e]633;P;Cwd=$($pwd.ProviderPath)`a"
- }
-=======
 	$Result += if($pwd.Provider.Name -eq 'FileSystem'){"$([char]0x1b)]633;P;Cwd=$($pwd.ProviderPath)`a"}
->>>>>>> c646be06
 	# Before running the original prompt, put $? back to what it was:
 	if ($FakeCode -ne 0)
 	{ Write-Error "failure" -ea ignore

/*---------------------------------------------------------------------------------------------
 *  Copyright (c) Microsoft Corporation. All rights reserved.
 *  Licensed under the MIT License. See License.txt in the project root for license information.
 *--------------------------------------------------------------------------------------------*/

import { IStringDictionary } from 'vs/base/common/collections';

export interface IBuiltInExtension {
	readonly name: string;
	readonly version: string;
	readonly repo: string;
	readonly metadata: any;
}

export type ConfigurationSyncStore = {
	url: string,
	insidersUrl: string,
	stableUrl: string,
	canSwitch: boolean,
	authenticationProviders: IStringDictionary<{ scopes: string[] }>
};

export type ExtensionUntrustedWorkspaceSupport = {
	readonly default?: boolean | 'limited',
	readonly override?: boolean | 'limited'
};

export interface IProductConfiguration {
	readonly version: string;
	readonly date?: string;
	readonly quality?: string;
	readonly commit?: string;

	readonly nameShort: string;
	readonly nameLong: string;

	readonly win32AppUserModelId?: string;
	readonly win32MutexName?: string;
	readonly applicationName: string;

	readonly urlProtocol: string;
	readonly dataFolderName: string; // location for extensions (e.g. ~/.vscode-insiders)

	readonly builtInExtensions?: IBuiltInExtension[];

	readonly downloadUrl?: string;
	readonly updateUrl?: string;
	readonly webEndpointUrl?: string;
	readonly target?: string;

	readonly settingsSearchBuildId?: number;
	readonly settingsSearchUrl?: string;

	readonly tasConfig?: {
		endpoint: string;
		telemetryEventName: string;
		featuresTelemetryPropertyName: string;
		assignmentContextTelemetryPropertyName: string;
	};

	readonly experimentsUrl?: string;

	readonly extensionsGallery?: {
		readonly serviceUrl: string;
		readonly itemUrl: string;
		readonly controlUrl: string;
		readonly recommendationsUrl: string;
	};

	readonly extensionTips?: { [id: string]: string; };
	readonly extensionImportantTips?: IStringDictionary<ImportantExtensionTip>;
	readonly configBasedExtensionTips?: { [id: string]: IConfigBasedExtensionTip; };
	readonly exeBasedExtensionTips?: { [id: string]: IExeBasedExtensionTip; };
	readonly remoteExtensionTips?: { [remoteName: string]: IRemoteExtensionTip; };
	readonly extensionKeywords?: { [extension: string]: readonly string[]; };
	readonly keymapExtensionTips?: readonly string[];
	readonly trustedExtensionUrlPublicKeys?: { [id: string]: string[]; };

	readonly crashReporter?: {
		readonly companyName: string;
		readonly productName: string;
	};

	readonly enableTelemetry?: boolean;
	readonly aiConfig?: {
		readonly asimovKey: string;
	};

	readonly sendASmile?: {
		readonly reportIssueUrl: string,
		readonly requestFeatureUrl: string
	};

	readonly documentationUrl?: string;
	readonly releaseNotesUrl?: string;
	readonly keyboardShortcutsUrlMac?: string;
	readonly keyboardShortcutsUrlLinux?: string;
	readonly keyboardShortcutsUrlWin?: string;
	readonly introductoryVideosUrl?: string;
	readonly tipsAndTricksUrl?: string;
	readonly newsletterSignupUrl?: string;
	readonly twitterUrl?: string;
	readonly requestFeatureUrl?: string;
	readonly reportIssueUrl?: string;
	readonly reportMarketplaceIssueUrl?: string;
	readonly licenseUrl?: string;
	readonly privacyStatementUrl?: string;
	readonly telemetryOptOutUrl?: string;

	readonly npsSurveyUrl?: string;
	readonly cesSurveyUrl?: string;
	readonly surveys?: readonly ISurveyData[];

	readonly checksums?: { [path: string]: string; };
	readonly checksumFailMoreInfoUrl?: string;

	readonly appCenter?: IAppCenterConfiguration;

	readonly portable?: string;

	readonly extensionKind?: { readonly [extensionId: string]: ('ui' | 'workspace' | 'web')[]; };
	readonly extensionSyncedKeys?: { readonly [extensionId: string]: string[]; };
	readonly extensionAllowedProposedApi?: readonly string[];
<<<<<<< HEAD
	readonly extensionUntrustedWorkspaceSupport?: { readonly [extensionId: string]: ExtensionUntrustedWorkspaceSupport };
	readonly extensionSupportsVirtualWorkspace?: { readonly [extensionId: string]: { default?: boolean, override?: boolean } };
=======
	readonly extensionWorkspaceTrustRequest?: { readonly [extensionId: string]: ExtensionWorkspaceTrustRequest };
	readonly extensionVirtualWorkspacesSupport?: { readonly [extensionId: string]: { default?: boolean, override?: boolean } };
>>>>>>> bceab040

	readonly msftInternalDomains?: string[];
	readonly linkProtectionTrustedDomains?: readonly string[];

	readonly 'configurationSync.store'?: ConfigurationSyncStore;

	readonly darwinUniversalAssetId?: string;
}

export type ImportantExtensionTip = { name: string; languages?: string[]; pattern?: string; isExtensionPack?: boolean };

export interface IAppCenterConfiguration {
	readonly 'win32-ia32': string;
	readonly 'win32-x64': string;
	readonly 'linux-x64': string;
	readonly 'darwin': string;
}

export interface IConfigBasedExtensionTip {
	configPath: string;
	configName: string;
	recommendations: IStringDictionary<{ name: string, remotes?: string[], important?: boolean, isExtensionPack?: boolean }>;
}

export interface IExeBasedExtensionTip {
	friendlyName: string;
	windowsPath?: string;
	important?: boolean;
	recommendations: IStringDictionary<{ name: string, important?: boolean, isExtensionPack?: boolean }>;
}

export interface IRemoteExtensionTip {
	friendlyName: string;
	extensionId: string;
}

export interface ISurveyData {
	surveyId: string;
	surveyUrl: string;
	languageId: string;
	editCount: number;
	userProbability: number;
}<|MERGE_RESOLUTION|>--- conflicted
+++ resolved
@@ -121,13 +121,8 @@
 	readonly extensionKind?: { readonly [extensionId: string]: ('ui' | 'workspace' | 'web')[]; };
 	readonly extensionSyncedKeys?: { readonly [extensionId: string]: string[]; };
 	readonly extensionAllowedProposedApi?: readonly string[];
-<<<<<<< HEAD
 	readonly extensionUntrustedWorkspaceSupport?: { readonly [extensionId: string]: ExtensionUntrustedWorkspaceSupport };
-	readonly extensionSupportsVirtualWorkspace?: { readonly [extensionId: string]: { default?: boolean, override?: boolean } };
-=======
-	readonly extensionWorkspaceTrustRequest?: { readonly [extensionId: string]: ExtensionWorkspaceTrustRequest };
 	readonly extensionVirtualWorkspacesSupport?: { readonly [extensionId: string]: { default?: boolean, override?: boolean } };
->>>>>>> bceab040
 
 	readonly msftInternalDomains?: string[];
 	readonly linkProtectionTrustedDomains?: readonly string[];
